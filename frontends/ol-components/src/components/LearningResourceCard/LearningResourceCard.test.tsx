--- conflicted
+++ resolved
@@ -1,11 +1,6 @@
 import React from "react"
-<<<<<<< HEAD
 import Link from "next/link"
-import { screen, render, act } from "@testing-library/react"
-=======
-import { BrowserRouter } from "react-router-dom"
 import { screen, render } from "@testing-library/react"
->>>>>>> 30aceb49
 import { LearningResourceCard } from "./LearningResourceCard"
 import type { LearningResourceCardProps } from "./LearningResourceCard"
 import { DEFAULT_RESOURCE_IMG, embedlyCroppedImage } from "ol-utilities"
