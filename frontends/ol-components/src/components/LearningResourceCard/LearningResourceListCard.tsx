--- conflicted
+++ resolved
@@ -15,15 +15,13 @@
   DEFAULT_RESOURCE_IMG,
   pluralize,
   getLearningResourcePrices,
+  getResourceDate,
+  showStartAnytime,
 } from "ol-utilities"
 import { ListCard } from "../Card/ListCard"
 import { ActionButtonProps } from "../Button/Button"
 import { theme } from "../ThemeProvider/ThemeProvider"
 import { useMuiBreakpointAtLeast } from "../../hooks/useBreakpoint"
-<<<<<<< HEAD
-=======
-import { getDisplayPrices, getResourceDate, showStartAnytime } from "./utils"
->>>>>>> 54752f4f
 
 const IMAGE_SIZES = {
   mobile: { width: 116, height: 104 },
