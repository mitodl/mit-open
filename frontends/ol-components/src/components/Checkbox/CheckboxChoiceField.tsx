--- conflicted
+++ resolved
@@ -48,10 +48,7 @@
 }) => {
   const isChecked = (choice: CheckboxProps) =>
     choice.value ? (values?.includes(choice.value) ?? false) : false
-<<<<<<< HEAD
-=======
   const _Container = vertical ? VerticalContainer : Container
->>>>>>> ad1ef032
   return (
     <FormControl
       component="fieldset"
