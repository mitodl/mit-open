--- conflicted
+++ resolved
@@ -232,13 +232,9 @@
           </Bottom>
         </Body>
         {imageProps && (
-<<<<<<< HEAD
-          <Image {...(imageProps as ImageProps)} />
-=======
           // alt text will be checked on ListCard.Image
           // eslint-disable-next-line styled-components-a11y/alt-text
-          <Image {...(imageProps as ImgHTMLAttributes<HTMLImageElement>)} />
->>>>>>> f874c484
+          <Image {...(imageProps as ImageProps)} />
         )}
       </_Container>
       {actions && <Actions hasImage={!!imageProps}>{actions}</Actions>}
