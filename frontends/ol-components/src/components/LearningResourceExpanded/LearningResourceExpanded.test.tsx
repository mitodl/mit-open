--- conflicted
+++ resolved
@@ -4,11 +4,7 @@
 import user from "@testing-library/user-event"
 import { LearningResourceExpanded } from "./LearningResourceExpanded"
 import type { LearningResourceExpandedProps } from "./LearningResourceExpanded"
-<<<<<<< HEAD
-import { ResourceTypeEnum, PodcastEpisodeResource } from "api"
-=======
 import { ResourceTypeEnum, PodcastEpisodeResource, AvailabilityEnum } from "api"
->>>>>>> 54752f4f
 import { factories } from "api/test-utils"
 import { ThemeProvider } from "../ThemeProvider/ThemeProvider"
 import { getReadableResourceType } from "ol-utilities"
@@ -195,8 +191,6 @@
     }
   })
 
-<<<<<<< HEAD
-=======
   test.each([
     {
       run: factories.learningResources.run({ semester: "Fall", year: 2001 }),
@@ -297,7 +291,6 @@
     },
   )
 
->>>>>>> 54752f4f
   test("Renders info section languages correctly", () => {
     const resource = factories.learningResources.resource({
       resource_type: ResourceTypeEnum.Course,
