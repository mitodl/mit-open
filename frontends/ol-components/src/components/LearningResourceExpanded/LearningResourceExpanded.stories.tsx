import React from "react"
import type { Meta, StoryObj } from "@storybook/react"
import { LearningResourceExpanded } from "./LearningResourceExpanded"
import { factories } from "api/test-utils"
import { ResourceTypeEnum as LRT } from "api"
import invariant from "tiny-invariant"
import Drawer from "@mui/material/Drawer"
import { BrowserRouter } from "react-router-dom"

const _makeResource = factories.learningResources.resource

const makeResource: typeof _makeResource = (overrides) => {
  const resource = _makeResource(overrides)
  invariant(resource.image)
  resource.image.url =
    "https://ocw.mit.edu/courses/res-hso-001-mit-haystack-observatory-k12-stem-lesson-plans/mitres_hso_001.jpg"
  return resource
}

const meta: Meta<typeof LearningResourceExpanded> = {
  title: "smoot-design/LearningResourceExpanded",
  component: LearningResourceExpanded,
  args: {
    imgConfig: {
      key: APP_SETTINGS.EMBEDLY_KEY,
      width: 385,
      height: 200,
    },
  },
  argTypes: {
    resource: {
      options: ["Loading", ...Object.values(LRT)],
      mapping: {
        Loading: undefined,
        [LRT.Course]: makeResource({ resource_type: LRT.Course }),
        [LRT.Program]: makeResource({ resource_type: LRT.Program }),
        [LRT.Video]: makeResource({
          resource_type: LRT.Video,
          url: "https://www.youtube.com/watch?v=-E9hf5RShzQ",
        }),
        [LRT.VideoPlaylist]: makeResource({
          resource_type: LRT.VideoPlaylist,
        }),
        [LRT.Podcast]: makeResource({ resource_type: LRT.Podcast }),
        [LRT.PodcastEpisode]: makeResource({
          resource_type: LRT.PodcastEpisode,
        }),
        [LRT.LearningPath]: makeResource({
          resource_type: LRT.LearningPath,
        }),
      },
    },
  },
  render: (args) => {
    return (
      <BrowserRouter>
        <Drawer open={true} anchor="right">
          <LearningResourceExpanded {...args} />
        </Drawer>
      </BrowserRouter>
    )
  },
}

export default meta

type Story = StoryObj<typeof LearningResourceExpanded>

export const Course: Story = {
  args: {
    resource: makeResource({
      resource_type: LRT.Course,
      runs: [factories.learningResources.run()],
    }),
  },
}

export const CourseMultipleRuns: Story = {
  args: {
    resource: makeResource({
      resource_type: LRT.Course,
      runs: [
        factories.learningResources.run(),
        factories.learningResources.run(),
        factories.learningResources.run(),
      ],
    }),
  },
}

export const LearningPath: Story = {
  args: {
    resource: makeResource({ resource_type: LRT.LearningPath }),
  },
}

export const Program: Story = {
  args: {
    resource: makeResource({ resource_type: LRT.Program }),
  },
}

export const Podcast: Story = {
  args: {
    resource: makeResource({ resource_type: LRT.Podcast }),
  },
}

export const PodcastEpisode: Story = {
  args: {
    resource: makeResource({ resource_type: LRT.PodcastEpisode }),
  },
}

export const Video: Story = {
  args: {
    resource: makeResource({
      resource_type: LRT.Video,
      url: "https://www.youtube.com/watch?v=4A9bGL-_ilA",
    }),
  },
}

export const VideoPlaylist: Story = {
  args: {
    resource: makeResource({
      resource_type: LRT.VideoPlaylist,
    }),
  },
}

export const Loading: Story = {
  args: {
    resource: undefined,
  },
}

<<<<<<< HEAD
export const PricingVariant1: Story = {
  args: {
    resource: makeResource({
      resource_type: LRT.Course,
      title: "Free course with paid certificate option",
      prices: ["0", "49"],
      free: true,
      certification: true,
    }),
  },
}

export const PricingVariant2: Story = {
  args: {
    resource: makeResource({
      resource_type: LRT.Course,
      title: "Certificated course with range of prices",
      prices: ["950", "999"],
      free: false,
      certification: true,
    }),
  },
}

export const PricingVariant3: Story = {
  args: {
    resource: makeResource({
      resource_type: LRT.Course,
      title: "Course with range of prices, not certificated",
      prices: ["950", "999"],
      free: false,
      certification: false,
    }),
  },
}

export const PricingVariant4: Story = {
  args: {
    resource: makeResource({
      resource_type: LRT.Course,
      title:
        "The course has a zero price option, but is marked not free (prices not ingested correctly)",
      prices: ["0", "999"],
      free: false,
      certification: false,
    }),
  },
}

export const PricingVariant5: Story = {
  args: {
    resource: makeResource({
      resource_type: LRT.Course,
      title: "Zero price returned, but free flag is false",
      prices: ["0"],
      free: false,
      certification: false,
    }),
  },
}

export const PricingVariant6: Story = {
  args: {
    resource: makeResource({
      resource_type: LRT.Course,
      title: "Free course, no certificate",
      prices: ["0"],
      free: true,
      certification: false,
    }),
  },
}

export const PricingVariant7: Story = {
  args: {
    resource: makeResource({
      resource_type: LRT.Course,
      title: "Course with no certificate, not free",
      prices: ["500"],
      free: false,
      certification: false,
    }),
  },
}

export const PricingVariant8: Story = {
  args: {
    resource: makeResource({
      resource_type: LRT.Course,
      title: "No prices available, no certificate, not free",
      prices: [],
      free: false,
      certification: false,
    }),
  },
}

export const PricingVariant9: Story = {
  args: {
    resource: makeResource({
      resource_type: LRT.Course,
      title: "No prices available, no certificate, free",
      prices: [],
      free: true,
      certification: false,
=======
export const AsTaughtIn: Story = {
  args: {
    resource: makeResource({
      resource_type: LRT.Course,
      availability: "anytime",
      runs: [factories.learningResources.run()],
    }),
  },
}

export const AsTaughtInMultipleRuns: Story = {
  args: {
    resource: makeResource({
      resource_type: LRT.Course,
      availability: "anytime",
      runs: [
        factories.learningResources.run({
          semester: "Fall",
          year: 2023,
        }),
        factories.learningResources.run(),
      ],
>>>>>>> 54752f4f
    }),
  },
}<|MERGE_RESOLUTION|>--- conflicted
+++ resolved
@@ -135,7 +135,6 @@
   },
 }
 
-<<<<<<< HEAD
 export const PricingVariant1: Story = {
   args: {
     resource: makeResource({
@@ -148,100 +147,6 @@
   },
 }
 
-export const PricingVariant2: Story = {
-  args: {
-    resource: makeResource({
-      resource_type: LRT.Course,
-      title: "Certificated course with range of prices",
-      prices: ["950", "999"],
-      free: false,
-      certification: true,
-    }),
-  },
-}
-
-export const PricingVariant3: Story = {
-  args: {
-    resource: makeResource({
-      resource_type: LRT.Course,
-      title: "Course with range of prices, not certificated",
-      prices: ["950", "999"],
-      free: false,
-      certification: false,
-    }),
-  },
-}
-
-export const PricingVariant4: Story = {
-  args: {
-    resource: makeResource({
-      resource_type: LRT.Course,
-      title:
-        "The course has a zero price option, but is marked not free (prices not ingested correctly)",
-      prices: ["0", "999"],
-      free: false,
-      certification: false,
-    }),
-  },
-}
-
-export const PricingVariant5: Story = {
-  args: {
-    resource: makeResource({
-      resource_type: LRT.Course,
-      title: "Zero price returned, but free flag is false",
-      prices: ["0"],
-      free: false,
-      certification: false,
-    }),
-  },
-}
-
-export const PricingVariant6: Story = {
-  args: {
-    resource: makeResource({
-      resource_type: LRT.Course,
-      title: "Free course, no certificate",
-      prices: ["0"],
-      free: true,
-      certification: false,
-    }),
-  },
-}
-
-export const PricingVariant7: Story = {
-  args: {
-    resource: makeResource({
-      resource_type: LRT.Course,
-      title: "Course with no certificate, not free",
-      prices: ["500"],
-      free: false,
-      certification: false,
-    }),
-  },
-}
-
-export const PricingVariant8: Story = {
-  args: {
-    resource: makeResource({
-      resource_type: LRT.Course,
-      title: "No prices available, no certificate, not free",
-      prices: [],
-      free: false,
-      certification: false,
-    }),
-  },
-}
-
-export const PricingVariant9: Story = {
-  args: {
-    resource: makeResource({
-      resource_type: LRT.Course,
-      title: "No prices available, no certificate, free",
-      prices: [],
-      free: true,
-      certification: false,
-=======
 export const AsTaughtIn: Story = {
   args: {
     resource: makeResource({
@@ -264,7 +169,103 @@
         }),
         factories.learningResources.run(),
       ],
->>>>>>> 54752f4f
+    }),
+  },
+}
+
+export const PricingVariant2: Story = {
+  args: {
+    resource: makeResource({
+      resource_type: LRT.Course,
+      title: "Certificated course with range of prices",
+      prices: ["950", "999"],
+      free: false,
+      certification: true,
+    }),
+  },
+}
+
+export const PricingVariant3: Story = {
+  args: {
+    resource: makeResource({
+      resource_type: LRT.Course,
+      title: "Course with range of prices, not certificated",
+      prices: ["950", "999"],
+      free: false,
+      certification: false,
+    }),
+  },
+}
+
+export const PricingVariant4: Story = {
+  args: {
+    resource: makeResource({
+      resource_type: LRT.Course,
+      title:
+        "The course has a zero price option, but is marked not free (prices not ingested correctly)",
+      prices: ["0", "999"],
+      free: false,
+      certification: false,
+    }),
+  },
+}
+
+export const PricingVariant5: Story = {
+  args: {
+    resource: makeResource({
+      resource_type: LRT.Course,
+      title: "Zero price returned, but free flag is false",
+      prices: ["0"],
+      free: false,
+      certification: false,
+    }),
+  },
+}
+
+export const PricingVariant6: Story = {
+  args: {
+    resource: makeResource({
+      resource_type: LRT.Course,
+      title: "Free course, no certificate",
+      prices: ["0"],
+      free: true,
+      certification: false,
+    }),
+  },
+}
+
+export const PricingVariant7: Story = {
+  args: {
+    resource: makeResource({
+      resource_type: LRT.Course,
+      title: "Course with no certificate, not free",
+      prices: ["500"],
+      free: false,
+      certification: false,
+    }),
+  },
+}
+
+export const PricingVariant8: Story = {
+  args: {
+    resource: makeResource({
+      resource_type: LRT.Course,
+      title: "No prices available, no certificate, not free",
+      prices: [],
+      free: false,
+      certification: false,
+    }),
+  },
+}
+
+export const PricingVariant9: Story = {
+  args: {
+    resource: makeResource({
+      resource_type: LRT.Course,
+      title: "No prices available, no certificate, free",
+      prices: [],
+      free: true,
+      certification: false,
     }),
   },
 }