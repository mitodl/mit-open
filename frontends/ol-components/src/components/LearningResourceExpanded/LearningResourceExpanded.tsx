import React, { useEffect, useState } from "react"
import styled from "@emotion/styled"
import Skeleton from "@mui/material/Skeleton"
import Typography from "@mui/material/Typography"
import { ButtonLink } from "../Button/Button"
import type { LearningResource, LearningResourceRun } from "api"
import { ResourceTypeEnum, PlatformEnum } from "api"
import {
  formatDate,
  capitalize,
  resourceThumbnailSrc,
  DEFAULT_RESOURCE_IMG,
  showStartAnytime,
} from "ol-utilities"
import { RiExternalLinkLine } from "@remixicon/react"
import type { EmbedlyConfig } from "ol-utilities"
import { theme } from "../ThemeProvider/ThemeProvider"
import { SimpleSelect } from "../SimpleSelect/SimpleSelect"
import type { SimpleSelectProps } from "../SimpleSelect/SimpleSelect"
import { EmbedlyCard } from "../EmbedlyCard/EmbedlyCard"
import { PlatformLogo, PLATFORMS } from "../Logo/Logo"
import InfoSection from "./InfoSection"
import type { User } from "api/hooks/user"
import { LearningResourceCardProps } from "../LearningResourceCard/LearningResourceCard"

const Container = styled.div<{ padTop?: boolean }>`
  display: flex;
  flex-direction: column;
  padding: 18px 32px 160px;
  gap: 20px;
  ${({ padTop }) => (padTop ? "padding-top: 64px;" : "")}
  width: 516px;
  ${({ theme }) => theme.breakpoints.down("sm")} {
    width: auto;
  }
`

const DateContainer = styled.div`
  display: flex;
  justify-content: start;
  align-self: stretch;
  align-items: center;
  ${{ ...theme.typography.body2 }}
  color: ${theme.custom.colors.black};
  margin: 0;

  .MuiInputBase-root {
    margin-bottom: 0;
    border-color: ${theme.custom.colors.mitRed};
    border-width: 1.5px;
    color: ${theme.custom.colors.mitRed};
    ${{ ...theme.typography.button }}
    line-height: ${theme.typography.pxToRem(20)};

    label {
      display: none;
    }

    svg {
      color: ${theme.custom.colors.mitRed};
    }
  }
`

const DateSingle = styled(DateContainer)`
  margin-top: 10px;
`

const NoDateSpacer = styled.div`
  height: 34px;
`

const DateLabel = styled.span`
  ${{ ...theme.typography.body2 }}
  color: ${theme.custom.colors.darkGray1};
  margin-right: 16px;
`

const Image = styled.img<{ aspect: number }>`
  aspect-ratio: ${({ aspect }) => aspect};
  border-radius: 8px;
  width: 100%;
  object-fit: cover;
`

const SkeletonImage = styled(Skeleton)<{ aspect: number }>`
  border-radius: 8px;
  padding-bottom: ${({ aspect }) => 100 / aspect}%;
`

const CallToAction = styled.div`
  display: flex;
  justify-content: space-between;
  align-items: center;
  ${({ theme }) => theme.breakpoints.down("sm")} {
    flex-wrap: wrap;
    justify-content: center;
  }
`

const StyledLink = styled(ButtonLink)`
  text-align: center;
  width: 224px;
  ${({ theme }) => theme.breakpoints.down("sm")} {
    width: 100%;
    margin-top: 10px;
    margin-bottom: 10px;
  }
`

const Platform = styled.div`
  display: flex;
  justify-content: flex-end;
  align-items: center;
  gap: 16px;
`

const Detail = styled.section`
  display: flex;
  flex-direction: column;
  gap: 8px;
`

const Description = styled.p`
  ${{ ...theme.typography.body2 }}
  color: ${theme.custom.colors.darkGray2};
  margin: 0;
  white-space: pre-line;
`

const StyledPlatformLogo = styled(PlatformLogo)`
  height: 26px;
  max-width: 180px;
`

const OnPlatform = styled.span`
  ${{ ...theme.typography.body2 }}
  color: ${theme.custom.colors.black};
`

type LearningResourceExpandedProps = {
  resource?: LearningResource
  user?: User
  imgConfig: EmbedlyConfig
  onAddToLearningPathClick?: LearningResourceCardProps["onAddToLearningPathClick"]
  onAddToUserListClick?: LearningResourceCardProps["onAddToUserListClick"]
}

const ImageSection: React.FC<{
  resource?: LearningResource
  config: EmbedlyConfig
}> = ({ resource, config }) => {
  if (resource?.resource_type === "video" && resource?.url) {
    return (
      <EmbedlyCard
        aspectRatio={config.width / config.height}
        url={resource?.url}
        embedlyKey={config.key}
      />
    )
  } else if (resource?.image) {
    return (
      <Image
        src={resourceThumbnailSrc(resource?.image, config)}
        aspect={config.width / config.height}
        alt={resource?.image.alt ?? ""}
      />
    )
  } else if (resource) {
    return (
      <Image
        src={DEFAULT_RESOURCE_IMG}
        alt={resource.image?.alt ?? ""}
        aspect={config.width / config.height}
      />
    )
  } else {
    return (
      <SkeletonImage
        variant="rectangular"
        aspect={config.width / config.height}
      />
    )
  }
}

const getCallToActionUrl = (resource: LearningResource) => {
  switch (resource.resource_type) {
    case ResourceTypeEnum.PodcastEpisode:
      return resource.podcast_episode?.episode_link
    default:
      return resource.url
  }
}

const CallToActionSection = ({
  resource,
  hide,
}: {
  resource?: LearningResource
  hide?: boolean
}) => {
  if (hide) {
    return null
  }

  if (!resource) {
    return (
      <CallToAction>
        <Skeleton height={70} width="50%" />
        <Skeleton height={50} width="25%" />
      </CallToAction>
    )
  }
  const { platform } = resource!
  const offeredBy = resource?.offered_by
  const platformCode =
    (offeredBy?.code as PlatformEnum) === PlatformEnum.Xpro
      ? (offeredBy?.code as PlatformEnum)
      : (platform?.code as PlatformEnum)
  const platformImage = PLATFORMS[platformCode]?.image

  const getCallToActionText = (resource: LearningResource): string => {
    if (resource?.platform?.code === PlatformEnum.Ocw) {
      return "Access Course Materials"
    } else if (
      resource?.resource_type === ResourceTypeEnum.Podcast ||
      resource?.resource_type === ResourceTypeEnum.PodcastEpisode
    ) {
      return "Listen to Podcast"
    }
    return "Learn More"
  }

  const cta = getCallToActionText(resource)
  return (
    <CallToAction>
      <StyledLink
        target="_blank"
        size="medium"
        endIcon={<RiExternalLinkLine />}
        href={getCallToActionUrl(resource) || ""}
      >
        {cta}
      </StyledLink>
      {platformImage ? (
        <Platform>
          <OnPlatform>on</OnPlatform>
<<<<<<< HEAD
          <StyledPlatformLogo
            platformCode={platform?.code as PlatformEnum}
            height={26}
          />
=======
          <StyledPlatformLogo platformCode={platformCode} />
>>>>>>> 12f65ef1
        </Platform>
      ) : null}
    </CallToAction>
  )
}

const DetailSection = ({ resource }: { resource?: LearningResource }) => {
  return (
    <Detail>
      <ResourceTitle resource={resource} />
      <ResourceDescription resource={resource} />
    </Detail>
  )
}

const ResourceTitle = ({ resource }: { resource?: LearningResource }) => {
  if (!resource) {
    return <Skeleton variant="text" height={20} width="66%" />
  }
  return (
    <Typography variant="h5" component="h2">
      {resource.title}
    </Typography>
  )
}

const ResourceDescription = ({ resource }: { resource?: LearningResource }) => {
  if (!resource) {
    return (
      <>
        <Skeleton variant="text" width="100%" />
        <Skeleton variant="text" width="100%" />
        <Skeleton variant="text" width="100%" />
        <Skeleton variant="text" width="100%" />
        <Skeleton variant="text" width="100%" />
        <Skeleton variant="text" width="33%" />
      </>
    )
  }
  return (
    <Description
      /**
       * Resource descriptions can contain HTML. They are santiized on the
       * backend during ETL. This is safe to render.
       */
      dangerouslySetInnerHTML={{ __html: resource.description || "" }}
    />
  )
}

const formatRunDate = (
  run: LearningResourceRun,
  asTaughtIn: boolean,
): string | null => {
  if (asTaughtIn) {
    const semester = capitalize(run.semester ?? "")
    if (semester && run.year) {
      return `${semester} ${run.year}`
    }
    if (semester && run.start_date) {
      return `${semester} ${formatDate(run.start_date, "YYYY")}`
    }
    if (run.start_date) {
      return formatDate(run.start_date, "MMMM, YYYY")
    }
  }
  if (run.start_date) {
    return formatDate(run.start_date, "MMMM DD, YYYY")
  }
  return null
}

const LearningResourceExpanded: React.FC<LearningResourceExpandedProps> = ({
  resource,
  user,
  imgConfig,
  onAddToLearningPathClick,
  onAddToUserListClick,
}) => {
  const [selectedRun, setSelectedRun] = useState(resource?.runs?.[0])

  const multipleRuns = resource?.runs && resource.runs.length > 1
  const asTaughtIn = resource ? showStartAnytime(resource) : false
  const label = asTaughtIn ? "As taught in:" : "Start Date:"

  useEffect(() => {
    if (resource) {
      const closest = resource?.runs?.reduce(function (prev, current) {
        const now = Date.now()
        return prev.start_date &&
          current.start_date &&
          Date.parse(prev.start_date) > now &&
          Date.parse(prev.start_date) - now <
            Date.parse(current.start_date) - now
          ? prev
          : current
      }, resource!.runs![0])
      setSelectedRun(closest)
    }
  }, [resource])

  const onDateChange: SimpleSelectProps["onChange"] = (event) => {
    const run = resource?.runs?.find(
      (run) => run.id === Number(event.target.value),
    )
    if (run) setSelectedRun(run)
  }

  const DateSection = ({ hide }: { hide?: boolean }) => {
    if (hide) {
      return null
    }
    if (!resource) {
      return <Skeleton height={40} style={{ marginTop: 0, width: "60%" }} />
    }

    const dateOptions: SimpleSelectProps["options"] =
      resource.runs
        ?.sort((a, b) => {
          if (a?.start_date && b?.start_date) {
            return Date.parse(a.start_date) - Date.parse(b.start_date)
          }
          return 0
        })
        .map((run) => {
          return {
            value: run.id.toString(),
            label: formatRunDate(run, asTaughtIn),
          }
        }) ?? []

    if (
      [ResourceTypeEnum.Course, ResourceTypeEnum.Program].includes(
        resource.resource_type as "course" | "program",
      ) &&
      multipleRuns
    ) {
      return (
        <DateContainer>
          <DateLabel>{label}</DateLabel>
          <SimpleSelect
            value={selectedRun?.id.toString() ?? ""}
            onChange={onDateChange}
            options={dateOptions}
          />
        </DateContainer>
      )
    }

    if (!selectedRun) return <NoDateSpacer />

    const formatted = formatRunDate(selectedRun, asTaughtIn)
    if (!formatted) {
      return <NoDateSpacer />
    }
    return (
      <DateSingle>
        <DateLabel>{label}</DateLabel>
        {formatted ?? ""}
      </DateSingle>
    )
  }

  const isVideo =
    resource &&
    (resource.resource_type === ResourceTypeEnum.Video ||
      resource.resource_type === ResourceTypeEnum.VideoPlaylist)

  return (
    <Container padTop={isVideo}>
      <DateSection hide={isVideo} />
      <ImageSection resource={resource} config={imgConfig} />
      <CallToActionSection resource={resource} hide={isVideo} />
      <DetailSection resource={resource} />
      <InfoSection
        resource={resource}
        run={selectedRun}
        user={user}
        onAddToLearningPathClick={onAddToLearningPathClick}
        onAddToUserListClick={onAddToUserListClick}
      />
    </Container>
  )
}

export { LearningResourceExpanded }
export type { LearningResourceExpandedProps }<|MERGE_RESOLUTION|>--- conflicted
+++ resolved
@@ -246,14 +246,7 @@
       {platformImage ? (
         <Platform>
           <OnPlatform>on</OnPlatform>
-<<<<<<< HEAD
-          <StyledPlatformLogo
-            platformCode={platform?.code as PlatformEnum}
-            height={26}
-          />
-=======
-          <StyledPlatformLogo platformCode={platformCode} />
->>>>>>> 12f65ef1
+          <StyledPlatformLogo platformCode={platformCode} height={26} />
         </Platform>
       ) : null}
     </CallToAction>
