import React from "react"
import type { Meta, StoryObj } from "@storybook/react"
import { Banner } from "./Banner"
import { Breadcrumbs } from "../Breadcrumbs/Breadcrumbs"
import { Button } from "../Button/Button"
import Typography from "@mui/material/Typography"
import Image from "next/image"

const lipsum =
  "Lorem ipsum dolor sit amet, consectetur adipiscing elit. Sed nonne merninisti licere mihi ista probare, quae sunt a te dicta? Refert tamen, quo modo"

const meta: Meta<typeof Banner> = {
  title: "smoot-design/Banner",
  component: Banner,
  args: {
    backgroundUrl: "/pexels-photo-1851188.webp",
    navText: (
      <Breadcrumbs
        variant="dark"
        ancestors={[
          { href: "", label: "Home" },
          {
            href: "",
            label: "Nav",
          },
        ]}
        current={"Text"}
      />
    ),
    header: "Banner Title",
    subheader: lipsum,
  },
}
export default meta

type Story = StoryObj<typeof Banner>

export const basicBanner: Story = {
  render: (args) => <Banner {...args} />,
}

export const logoBanner: Story = {
  render: (args) => {
    return (
      <Banner
        avatar={
<<<<<<< HEAD
          <Image
            src="/mit-logo-transparent5.svg"
=======
          <img
            src="https://learn.mit.edu/static/images/mit-logo-black.svg"
>>>>>>> 598fac23
            alt="MIT Logo"
            width={70}
            height={37}
            style={{ filter: "saturate(0%) invert(100%)" }}
          />
        }
        {...args}
      />
    )
  },
}

export const logoBannerWithExtras: Story = {
  render: (args) => {
    return (
      <Banner
        avatar={
<<<<<<< HEAD
          <Image
            src="/mit-logo-transparent5.svg"
=======
          <img
            src="https://learn.mit.edu/static/images/mit-logo-black.svg"
>>>>>>> 598fac23
            alt="MIT Logo"
            width={70}
            height={37}
            style={{ height: "37px", filter: "saturate(0%) invert(100%)" }}
          />
        }
        extraHeader={
          <Button variant="primary" color="primary">
            Action Button
          </Button>
        }
        extraRight={
          <div>
            <Typography variant="h4">Extra Content</Typography>
            <div>
              <Button variant="secondary">Secondary Action</Button>
            </div>
            <div>
              <Button variant="tertiary">Tertiary Action</Button>
            </div>
          </div>
        }
        {...args}
      />
    )
  },
}<|MERGE_RESOLUTION|>--- conflicted
+++ resolved
@@ -44,13 +44,8 @@
     return (
       <Banner
         avatar={
-<<<<<<< HEAD
           <Image
-            src="/mit-logo-transparent5.svg"
-=======
-          <img
-            src="https://learn.mit.edu/static/images/mit-logo-black.svg"
->>>>>>> 598fac23
+            src="/images/mit-logo-black.svg"
             alt="MIT Logo"
             width={70}
             height={37}
@@ -68,13 +63,8 @@
     return (
       <Banner
         avatar={
-<<<<<<< HEAD
           <Image
-            src="/mit-logo-transparent5.svg"
-=======
-          <img
-            src="https://learn.mit.edu/static/images/mit-logo-black.svg"
->>>>>>> 598fac23
+            src="/images/mit-logo-black.svg"
             alt="MIT Logo"
             width={70}
             height={37}
