--- conflicted
+++ resolved
@@ -71,17 +71,8 @@
             style={{ height: "37px", filter: "saturate(0%) invert(100%)" }}
           />
         }
-<<<<<<< HEAD
         extraHeader={<Button variant="primary">Action Button</Button>}
-        extraRight={
-=======
-        extraHeader={
-          <Button variant="primary" color="primary">
-            Action Button
-          </Button>
-        }
         extraActions={
->>>>>>> 8e2ffd80
           <div>
             <Typography variant="h4">Extra Content</Typography>
             <div>
