import React from "react"
import type { Meta, StoryObj } from "@storybook/react"
import { Button, ActionButton, ButtonLink } from "./Button"
import Grid from "@mui/material/Grid"
import Stack from "@mui/material/Stack"
import {
  RiArrowLeftLine,
  RiArrowRightLine,
  RiDeleteBinLine,
  RiEditLine,
} from "@remixicon/react"

import { withRouter } from "storybook-addon-react-router-v6"
import { fn } from "@storybook/test"
import { capitalize } from "ol-utilities"

const icons = {
  None: undefined,
  ArrowForwardIcon: <RiArrowRightLine />,
  ArrowBackIcon: <RiArrowLeftLine />,
  DeleteIcon: <RiDeleteBinLine />,
  EditIcon: <RiEditLine />,
}

const meta: Meta<typeof Button> = {
  title: "smoot-design/Button",
  component: Button,
  argTypes: {
    variant: {
      options: ["primary", "secondary", "tertiary", "text"],
      control: { type: "select" },
    },
    size: {
      options: ["small", "medium", "large"],
      control: { type: "select" },
    },
    edge: {
      options: ["circular", "rounded", "none"],
      control: { type: "select" },
    },
    startIcon: {
      options: Object.keys(icons),
      mapping: icons,
    },
    endIcon: {
      options: Object.keys(icons),
      mapping: icons,
    },
  },
  args: {
    onClick: fn(),
  },
}

export default meta

type Story = StoryObj<typeof Button>

export const Simple: Story = {
  args: {
    variant: "primary",
    color: "action",
  },
  render: (args) => <Button {...args}>Button</Button>,
}

export const VariantStory: Story = {
  argTypes: {
    variant: { table: { disable: true } },
  },
  render: (args) => (
    <Stack direction="row" gap={2} sx={{ my: 2 }}>
      <Button {...args} variant="primary">
        Primary
      </Button>
      <Button {...args} variant="secondary">
        Secondary
      </Button>
      <Button {...args} variant="tertiary">
        Tertiary
      </Button>
      <Button {...args} variant="text">
        Text
      </Button>
    </Stack>
  ),
}

const SIZES = ["small", "medium", "large"] as const
const RESPONSIVE = [true, false]
export const SizeStory: Story = {
  argTypes: {
    size: { table: { disable: true } },
  },
  render: (args) => (
    <Grid container sx={{ my: 2, maxWidth: "600px" }} alignItems="center">
      {RESPONSIVE.flatMap((responsive) => {
        return (
          <React.Fragment key={String(responsive)}>
            <Grid item xs={12}>
              <code>{`responsive={${responsive.toString()}}`}</code>
            </Grid>
            {SIZES.map((size) => (
              <Grid
                item
                xs={4}
                gap={2}
                display="flex"
                alignItems="center"
                key={size}
              >
                <Button {...args} size={size} responsive={responsive}>
                  {capitalize(size)}
                </Button>
              </Grid>
            ))}
          </React.Fragment>
        )
      })}
    </Grid>
  ),
}

export const DisabledStory: Story = {
  argTypes: {
    disabled: { table: { disable: true } },
  },
  render: (args) => (
    <Stack direction="row" gap={2} sx={{ my: 2 }}>
      <Button {...args} disabled variant="primary">
        Primary
      </Button>
      <Button {...args} disabled variant="secondary">
        Secondary
      </Button>
      <Button {...args} variant="tertiary">
        Tertiary
      </Button>
      <Button {...args} disabled variant="text">
        Text
      </Button>
    </Stack>
  ),
}

export const EdgeStory: Story = {
  argTypes: {
    edge: { table: { disable: true } },
  },
  render: (args) => (
    <Stack direction="row" gap={2} sx={{ my: 2 }}>
      <Button {...args} edge="circular">
        rounded
      </Button>
      <Button {...args} edge="circular">
        circular
      </Button>
      <Button {...args} variant="secondary" edge="circular">
        rounded
      </Button>
      <Button {...args} variant="secondary" edge="circular">
        circular
      </Button>
      <Button {...args} variant="secondary" edge="none">
        none
      </Button>
    </Stack>
  ),
}

export const WithIconStory: Story = {
  render: (args) => (
    <Stack direction="row" gap={2} sx={{ my: 2 }}>
      <Button {...args} startIcon={<RiArrowLeftLine />}>
        Back
      </Button>
      <Button {...args} startIcon={<RiDeleteBinLine />}>
        Delete
      </Button>
      <Button {...args} startIcon={<RiEditLine />}>
        Edit
      </Button>
      <Button {...args} endIcon={<RiArrowRightLine />}>
        Forward
      </Button>
    </Stack>
  ),
}

export const IconOnlyStory: Story = {
  render: (args) => (
    <Stack direction="row" gap={2} sx={{ my: 2 }}>
      <ActionButton {...args}>
        <RiArrowLeftLine />
      </ActionButton>
      <ActionButton {...args}>
        <RiArrowRightLine />
      </ActionButton>
      <ActionButton {...args} variant="secondary">
        <RiDeleteBinLine />
      </ActionButton>
      <ActionButton {...args} variant="secondary" edge="circular">
        <RiEditLine />
      </ActionButton>
    </Stack>
  ),
}

<<<<<<< HEAD
const SIZES = ["small", "medium", "large"] as const
const EDGES = ["rounded", "circular", "none"] as const
=======
const EDGES = ["rounded", "circular"] as const
>>>>>>> 6d05f339
const VARIANTS = ["primary", "secondary", "tertiary", "text"] as const
const EXTRA_PROPS = [
  {},
  { startIcon: <RiArrowLeftLine /> },
  { endIcon: <RiArrowRightLine /> },
]

export const LinkStory: Story = {
  decorators: [withRouter],
  render: () => (
    <Stack direction="row" gap={2} sx={{ my: 2 }}>
      <ButtonLink href="" variant="primary">
        Link
      </ButtonLink>
      <ButtonLink href="" variant="secondary">
        Link
      </ButtonLink>
      <ButtonLink href="" variant="text">
        Link
      </ButtonLink>
    </Stack>
  ),
}
export const ButtonsShowcase: Story = {
  render: (args) => (
    <Grid container rowGap={2} sx={{ maxWidth: "500px" }}>
      {VARIANTS.flatMap((variant) =>
        EDGES.flatMap((edge) =>
          EXTRA_PROPS.map((extraProps, i) => {
            return SIZES.map((size) => (
              <Grid
                item
                xs={4}
                display="flex"
                alignItems="center"
                key={`${variant}-${edge}-${size}-${i}`}
              >
                <Button
                  {...args}
                  variant={variant}
                  edge={edge}
                  size={size}
                  {...extraProps}
                >
                  {args.children}
                </Button>
              </Grid>
            ))
          }),
        ),
      )}
    </Grid>
  ),
  args: {
    children: "Click me",
  },
}

export const WrappingButtonShowcase: Story = {
  ...ButtonsShowcase,
  args: {
    children: (
      <>
        The quick <br /> fox
      </>
    ),
  },
}

const ICONS = [
  {
    component: <RiArrowLeftLine />,
    key: "back",
  },
  {
    component: <RiDeleteBinLine />,
    key: "delete",
  },
  {
    component: <RiEditLine />,
    key: "edit",
  },
  {
    component: <RiArrowRightLine />,
    key: "forward",
  },
]
export const ActionButtonsShowcase: Story = {
  render: (args) => (
    <>
      {VARIANTS.flatMap((variant) =>
        EDGES.flatMap((edge) => (
          <Stack
            direction="row"
            gap={2}
            key={`${variant}-${edge}`}
            alignItems="center"
            sx={{ my: 2 }}
          >
            {SIZES.map((size) => (
              <React.Fragment key={size}>
                {ICONS.map((icon) => (
                  <ActionButton
                    key={icon.key}
                    variant={variant}
                    edge={edge}
                    size={size}
                    {...args}
                  >
                    {icon.component}
                  </ActionButton>
                ))}
              </React.Fragment>
            ))}
          </Stack>
        )),
      )}
    </>
  ),
}

export const ActionButtonSizeStory: Story = {
  argTypes: {
    size: { table: { disable: true } },
  },
  render: (args) => (
    <Grid container sx={{ my: 2, maxWidth: "600px" }} alignItems="center">
      {RESPONSIVE.flatMap((responsive) => {
        return (
          <React.Fragment key={String(responsive)}>
            <Grid item xs={12}>
              <code>{`responsive={${responsive.toString()}}`}</code>
            </Grid>
            {SIZES.map((size) => (
              <Grid
                item
                xs={4}
                gap={2}
                display="flex"
                alignItems="center"
                key={size}
              >
                <ActionButton {...args} size={size} responsive={responsive}>
                  <RiDeleteBinLine />
                </ActionButton>
              </Grid>
            ))}
          </React.Fragment>
        )
      })}
    </Grid>
  ),
}<|MERGE_RESOLUTION|>--- conflicted
+++ resolved
@@ -88,6 +88,7 @@
 
 const SIZES = ["small", "medium", "large"] as const
 const RESPONSIVE = [true, false]
+
 export const SizeStory: Story = {
   argTypes: {
     size: { table: { disable: true } },
@@ -206,12 +207,8 @@
   ),
 }
 
-<<<<<<< HEAD
-const SIZES = ["small", "medium", "large"] as const
 const EDGES = ["rounded", "circular", "none"] as const
-=======
-const EDGES = ["rounded", "circular"] as const
->>>>>>> 6d05f339
+
 const VARIANTS = ["primary", "secondary", "tertiary", "text"] as const
 const EXTRA_PROPS = [
   {},
