--- conflicted
+++ resolved
@@ -8,11 +8,7 @@
   },
   "dependencies": {
     "@faker-js/faker": "^8.0.0",
-<<<<<<< HEAD
-    "@testing-library/react": "^16.0.1",
-=======
     "@testing-library/react": "16.0.1",
->>>>>>> 35c32c44
     "css-mediaquery": "^0.1.2",
     "dom-accessibility-api": "^0.7.0",
     "tiny-invariant": "^1.3.1"
