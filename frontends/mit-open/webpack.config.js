/* eslint-disable @typescript-eslint/no-var-requires */
const path = require("path")
const webpack = require("webpack")
const BundleTracker = require("webpack-bundle-tracker")
const MiniCssExtractPlugin = require("mini-css-extract-plugin")
const { BundleAnalyzerPlugin } = require("webpack-bundle-analyzer")
const { withCKEditor } = require("ol-ckeditor/webpack-utils")
const TsconfigPathsPlugin = require("tsconfig-paths-webpack-plugin")
const HtmlWebpackPlugin = require("html-webpack-plugin")
const CopyPlugin = require("copy-webpack-plugin")

const { NODE_ENV, PORT, API_BASE_URL, WEBPACK_ANALYZE } = process.env

<<<<<<< HEAD
module.exports = (env, argv) => {
  const mode = argv.mode || NODE_ENV || "production"
=======
const MITOPEN_FEATURES_PREFIX = "FEATURE_"

const getFeatureFlags = () => {
  const bootstrapFeatureFlags = {}

  for (const [key, value] of Object.entries(process.env)) {
    if (key.startsWith(MITOPEN_FEATURES_PREFIX)) {
      bootstrapFeatureFlags[key.replace(MITOPEN_FEATURES_PREFIX, "")] =
        value === "True" ? true : JSON.stringify(value)
    }
  }

  return bootstrapFeatureFlags
}

const getPostHogSettings = () => {
  if (process.env.POSTHOG_ENABLED && process.env.POSTHOG_PROJECT_API_KEY) {
    getFeatureFlags()

    return {
      api_key: JSON.stringify(process.env.POSTHOG_PROJECT_API_KEY),
      timeout: JSON.stringify(process.env.POSTHOG_TIMEOUT_MS),
      enabled: true,
      bootstrap_flags: getFeatureFlags(),
    }
  }

  return undefined
}

const getPublicPath = (isProduction) => {
  const { MITOPEN_HOSTNAME: hostname, WEBPACK_PORT_MITOPEN: port } = process.env
  const buildPath = "/static/mit-open/"
  if (isProduction) return buildPath
  if (!hostname || !port) {
    throw new Error(
      `hostname (${hostname}) and port (${port}) should both be defined.`,
    )
  }
  return `http://${hostname}:${port}/`
}
>>>>>>> 43cd73f1

  console.info("Webpack build mode is:", mode)

  const isProduction = mode === "production"

  const config = {
    mode,
    context: __dirname,
    devtool: "source-map",
    entry: {
      root: "./src/App",
    },
    output: {
      path: path.resolve(__dirname, "build"),
      ...(mode === "production"
        ? {
            filename: "[name]-[chunkhash].js",
            chunkFilename: "[id]-[chunkhash].js",
            crossOriginLoading: "anonymous",
            hashFunction: "xxhash64",
          }
        : {
            filename: "[name].js",
          }),
      publicPath: "/",
      clean: true,
    },
    module: {
      rules: [
        {
          test: /\.(svg|ttf|woff|woff2|eot|gif|png)$/,
          exclude: /@ckeditor/,
          type: "asset/inline",
        },
        {
          test: /\.tsx?$/,
          use: "swc-loader",
          exclude: /node_modules/,
        },
        {
          test: /\.css$/i,
          exclude: /@ckeditor/,
          use: ["style-loader", "css-loader"],
        },
      ],
    },
    plugins: [
      new HtmlWebpackPlugin({
        template: "public/index.html",
      }),
      new CopyPlugin({
        patterns: [
          {
            from: "public",
            to: "static",
            globOptions: { ignore: ["public/index.html"] },
          },
        ],
      }),
      new BundleTracker({
        // path: path.join(__dirname, "assets"),
        filename: "webpack-stats.json",
      }),
      new webpack.DefinePlugin({
        "process.env": {
          env: { NODE_ENV: JSON.stringify(mode) },
        },
      }),
      new webpack.DefinePlugin({
        APP_SETTINGS: {
          embedlyKey: JSON.stringify(process.env.EMBEDLY_KEY),
          search_page_size: JSON.stringify(
            process.env.OPENSEARCH_DEFAULT_PAGE_SIZE,
          ),
          ckeditor_upload_url: JSON.stringify(process.env.CKEDITOR_UPLOAD_URL),
          environment: JSON.stringify(process.env.ENVIRONMENT),
          sentry_dsn: JSON.stringify(process.env.SENTRY_DSN),
          release_version: JSON.stringify(process.env.VERSION),
          posthog: getPostHogSettings(),
        },
      }),
    ]
      .concat(
        isProduction
          ? [
              new webpack.LoaderOptionsPlugin({ minimize: true }),
              new webpack.optimize.AggressiveMergingPlugin(),
              new MiniCssExtractPlugin({
                filename: "[name]-[contenthash].css",
              }),
            ]
          : [],
      )
      .concat(
        WEBPACK_ANALYZE === "True"
          ? [
              new BundleAnalyzerPlugin({
                analyzerMode: "static",
              }),
            ]
          : [],
      ),
    resolve: {
      extensions: [".js", ".jsx", ".ts", ".tsx"],
      plugins: [new TsconfigPathsPlugin()],
    },
    performance: {
      hints: false,
    },
    optimization: {
      moduleIds: "named",
      splitChunks: {
        name: "common",
        minChunks: 2,
        ...(isProduction
          ? {
              cacheGroups: {
                common: {
                  test: /[\\/]node_modules[\\/]/,
                  name: "common",
                  chunks: "all",
                },
              },
            }
          : {}),
      },
      minimize: isProduction,
      emitOnErrors: false,
    },
    devServer: {
      port: PORT || 8080,
      allowedHosts: "all",
      headers: {
        "Access-Control-Allow-Origin": "*",
      },
      hot: true,
      host: "::",
      historyApiFallback: true,
      static: {
        directory: path.join(__dirname, "public"),
        publicPath: "/static",
      },
      devMiddleware: {
        index: false,
      },
      proxy: [
        {
          context: [
            "/api",
            "/login",
            "/logout",
            "/admin",
            "/static/admin",
            "/static/hijack",
          ],
          target: API_BASE_URL,
          changeOrigin: true,
          secure: false,
          headers: {
            Origin: API_BASE_URL,
          },
        },
      ],
    },
  }
  return withCKEditor(config)
}<|MERGE_RESOLUTION|>--- conflicted
+++ resolved
@@ -11,10 +11,6 @@
 
 const { NODE_ENV, PORT, API_BASE_URL, WEBPACK_ANALYZE } = process.env
 
-<<<<<<< HEAD
-module.exports = (env, argv) => {
-  const mode = argv.mode || NODE_ENV || "production"
-=======
 const MITOPEN_FEATURES_PREFIX = "FEATURE_"
 
 const getFeatureFlags = () => {
@@ -45,18 +41,8 @@
   return undefined
 }
 
-const getPublicPath = (isProduction) => {
-  const { MITOPEN_HOSTNAME: hostname, WEBPACK_PORT_MITOPEN: port } = process.env
-  const buildPath = "/static/mit-open/"
-  if (isProduction) return buildPath
-  if (!hostname || !port) {
-    throw new Error(
-      `hostname (${hostname}) and port (${port}) should both be defined.`,
-    )
-  }
-  return `http://${hostname}:${port}/`
-}
->>>>>>> 43cd73f1
+module.exports = (env, argv) => {
+  const mode = argv.mode || NODE_ENV || "production"
 
   console.info("Webpack build mode is:", mode)
 
