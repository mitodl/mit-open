--- conflicted
+++ resolved
@@ -367,15 +367,9 @@
   },
   destroyLearningPath: (resource: LearningPathResource) =>
     NiceModal.show(DeleteLearningPathDialog, { resource }),
-<<<<<<< HEAD
-  upsertUserList: (userList?: UserList) => {
+  upsertUserList: (userList?: UserList, onDestroy?: () => void) => {
     const title = userList ? "Edit List" : "Create New List"
-    NiceModal.show(UpsertUserListDialog, { title, userList })
-=======
-  upsertUserList: (userList?: UserList, onDestroy?: () => void) => {
-    const title = userList ? "Edit List" : "Create List"
     NiceModal.show(UpsertUserListDialog, { title, userList, onDestroy })
->>>>>>> 98ece91d
   },
   destroyUserList: (userList: UserList, onDestroy?: () => void) =>
     NiceModal.show(DeleteUserListDialog, { userList, onDestroy }),
