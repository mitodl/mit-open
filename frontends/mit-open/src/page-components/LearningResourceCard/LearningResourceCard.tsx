--- conflicted
+++ resolved
@@ -61,11 +61,7 @@
       onActivate={(r) => openLRDrawer(r.id)}
       footerActionSlot={
         <div>
-<<<<<<< HEAD
-          {user?.is_learning_path_editor && (
-=======
-          {user.is_authenticated && user.is_learning_path_editor && (
->>>>>>> 43cd73f1
+          {user?.is_authenticated && user?.is_learning_path_editor && (
             <IconButton
               size="small"
               aria-label="Add to Learning Path"
@@ -74,7 +70,7 @@
               <PlaylistAddIcon />
             </IconButton>
           )}
-          {user.is_authenticated && (
+          {user?.is_authenticated && (
             <IconButton
               size="small"
               aria-label="Add to User List"
