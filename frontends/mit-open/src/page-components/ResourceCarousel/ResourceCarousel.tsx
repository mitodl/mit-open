--- conflicted
+++ resolved
@@ -28,17 +28,6 @@
   AddToUserListDialog,
 } from "../Dialogs/AddToListDialog"
 
-<<<<<<< HEAD
-=======
-const LearningResourceCardStyled = styled(LearningResourceCard)({
-  boxShadow: "none",
-  ":hover": {
-    boxShadow:
-      "0 2px 4px 0 rgb(37 38 43 / 10%), 0 2px 4px 0 rgb(37 38 43 / 10%)",
-  },
-})
-
->>>>>>> 1f09ae2b
 const StyledCarousel = styled(Carousel)({
   /**
    * Our cards have a hover shadow that gets clipped by the carousel container.
