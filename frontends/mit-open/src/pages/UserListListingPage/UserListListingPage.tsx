--- conflicted
+++ resolved
@@ -164,15 +164,8 @@
       src="/static/images/course_search_banner.png"
       className="learningpaths-page"
     >
-<<<<<<< HEAD
       <MetaTags title="My Lists" />
-      <Container maxWidth="sm">
-=======
-      <MetaTags>
-        <title>User Lists</title>
-      </MetaTags>
       <PageContainer maxWidth="sm">
->>>>>>> ff15bca3
         <UserListListingComponent
           title="User Lists"
           onActivate={handleActivate}
