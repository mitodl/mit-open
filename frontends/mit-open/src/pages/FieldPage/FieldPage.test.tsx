--- conflicted
+++ resolved
@@ -26,15 +26,11 @@
 const setupApis = (fieldPatch?: Partial<FieldChannel>) => {
   const field = factory.field(fieldPatch)
 
-<<<<<<< HEAD
   setMockResponse.get(urls.userMe.get(), {})
-  setMockResponse.get(urls.fields.details(field.name), field)
-=======
   setMockResponse.get(
     urls.fields.details(field.channel_type, field.name),
     field,
   )
->>>>>>> 4e41e075
 
   const widgetsList = makeWidgetListResponse()
   setMockResponse.get(
