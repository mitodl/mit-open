import {
  renderTestApp,
  screen,
  fireEvent,
  user,
  waitFor,
} from "../../test-utils"
import { fields as factory } from "api/test-utils/factories"
import { urls, setMockResponse } from "api/test-utils"
import { makeFieldViewPath, makeFieldEditPath } from "@/common/urls"
import { makeWidgetListResponse } from "ol-widgets/src/factories"
import type { FieldChannel } from "api/v0"

const setupApis = (fieldOverrides: Partial<FieldChannel>) => {
  const field = factory.field({ is_moderator: true, ...fieldOverrides })
<<<<<<< HEAD
  setMockResponse.get(urls.userMe.get(), {})
  setMockResponse.get(urls.fields.details(field.name), field)
=======
  setMockResponse.get(
    urls.fields.details(field.channel_type, field.name),
    field,
  )
>>>>>>> 4e41e075
  setMockResponse.get(
    urls.widgetLists.details(field.widget_list || -1),
    makeWidgetListResponse({}, { count: 0 }),
  )
  return field
}

describe("EditFieldAppearanceForm", () => {
  it("Displays the field title, appearance inputs with current field values", async () => {
    const field = setupApis({})
    expect(field.is_moderator).toBeTruthy()
    renderTestApp({
      url: `${makeFieldEditPath(field.channel_type, field.name)}/#appearance`,
    })
    const descInput = (await screen.findByLabelText(
      "Description",
    )) as HTMLInputElement
    const titleInput = (await screen.findByLabelText(
      "Title",
    )) as HTMLInputElement
    expect(titleInput.value).toEqual(field.title)
    expect(descInput.value).toEqual(field.public_description)
  })

  it("Shows an error if a required field is blank", async () => {
    const field = setupApis({})
    renderTestApp({
      url: `${makeFieldEditPath(field.channel_type, field.name)}/#appearance`,
    })
    const titleInput = await screen.findByLabelText("Title")
    const titleError = screen.queryByText("Title is required.")
    expect(titleError).toBeNull()
    fireEvent.change(titleInput, {
      target: { value: "" },
    })
    fireEvent.blur(titleInput)
    await screen.findByText("Title is required.")
  })

  it("updates field values on form submission", async () => {
    const field = setupApis({
      featured_list: null, // so we don't have to mock userList responses
      lists: [],
    })
    const newTitle = "New Title"
    const newDesc = "New Description"
    const newChannelType = "topic"
    // Initial field values
    const updatedValues = {
      ...field,
      title: newTitle,
      public_description: newDesc,
      channel_type: newChannelType,
    }
    setMockResponse.patch(urls.fields.patch(field.id), updatedValues)
    const { location } = renderTestApp({
      url: `${makeFieldEditPath(field.channel_type, field.name)}/#appearance`,
    })
    const titleInput = (await screen.findByLabelText(
      "Title",
    )) as HTMLInputElement
    const descInput = (await screen.findByLabelText(
      "Description",
    )) as HTMLInputElement
    const channelTypeInput = (await screen.findByLabelText(
      "Channel Type",
    )) as HTMLInputElement
    const submitBtn = await screen.findByText("Save")
    channelTypeInput.setAttribute("channel_type", newChannelType)
    titleInput.setSelectionRange(0, titleInput.value.length)
    await user.type(titleInput, newTitle)
    descInput.setSelectionRange(0, descInput.value.length)
    await user.type(descInput, newDesc)
    // Expected field values after submit
    setMockResponse.get(
      urls.fields.details(newChannelType, field.name),
      updatedValues,
    )
    await user.click(submitBtn)

    await waitFor(() => {
      expect(location.current.pathname).toBe(
        makeFieldViewPath(newChannelType, field.name),
      )
    })
    await screen.findByText(newTitle)
    await screen.findByText(newDesc)
  })
})<|MERGE_RESOLUTION|>--- conflicted
+++ resolved
@@ -13,15 +13,11 @@
 
 const setupApis = (fieldOverrides: Partial<FieldChannel>) => {
   const field = factory.field({ is_moderator: true, ...fieldOverrides })
-<<<<<<< HEAD
   setMockResponse.get(urls.userMe.get(), {})
-  setMockResponse.get(urls.fields.details(field.name), field)
-=======
   setMockResponse.get(
     urls.fields.details(field.channel_type, field.name),
     field,
   )
->>>>>>> 4e41e075
   setMockResponse.get(
     urls.widgetLists.details(field.widget_list || -1),
     makeWidgetListResponse({}, { count: 0 }),
