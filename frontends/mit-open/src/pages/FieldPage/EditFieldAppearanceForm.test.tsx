--- conflicted
+++ resolved
@@ -13,12 +13,9 @@
 
 const setupApis = (fieldOverrides: Partial<FieldChannel>) => {
   const field = factory.field({ is_moderator: true, ...fieldOverrides })
-<<<<<<< HEAD
   setMockResponse.get(urls.userMe.get(), {})
-=======
   field.search_filter = undefined
 
->>>>>>> 8c451ded
   setMockResponse.get(
     urls.fields.details(field.channel_type, field.name),
     field,
