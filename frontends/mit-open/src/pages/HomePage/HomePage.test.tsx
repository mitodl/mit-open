import React from "react"
import HomePage from "./HomePage"
import { urls, setMockResponse } from "api/test-utils"
import { learningResources as factory } from "api/test-utils/factories"
import { renderWithProviders, screen, user, within } from "../../test-utils"

describe("HomePage", () => {
  const setup = () => {
    // upcoming resources carousel
    const upcoming = factory.resources({ count: 4 })
    setMockResponse.get(
      expect.stringContaining(urls.learningResources.upcoming()),
      upcoming,
    )
    // media carousel
    const media = factory.resources({ count: 4 })
    setMockResponse.get(
      expect.stringContaining(urls.learningResources.list()),
      media,
    )
    return renderWithProviders(<HomePage />)
  }

  test("Submitting search goes to search page", async () => {
    const { location } = setup()
    const searchbox = screen.getByRole("textbox", { name: /search for/i })
    await user.click(searchbox)
    await user.paste("physics")
    await user.type(searchbox, "[Enter]")
    expect(location.current).toEqual(
      expect.objectContaining({
        pathname: "/search",
        search: "?q=physics",
      }),
    )
  })
<<<<<<< HEAD
  it("Shows Upcoming Courses", async () => {
    const resources = factory.resources({ count: 4 })
    setMockResponse.get(urls.learningResources.list(), resources)
    renderWithProviders(<HomePage />)

    setMockResponse.get(urls.userMe.get(), {})

    const title = await screen.findByRole("heading", {
      name: "Upcoming Courses",
    })

    const upcomingCoursesSection = title.closest("section")
    invariant(upcomingCoursesSection)

    const [course1, course2, course3, course4] = resources.results

    await checkLRC(upcomingCoursesSection, course1)
    await checkLRC(upcomingCoursesSection, course2)
    await checkLRC(upcomingCoursesSection, course3)
    await checkLRC(upcomingCoursesSection, course4)
=======
>>>>>>> 8c451ded

  test("Tabbed Carousel sanity check", () => {
    setup()
    const [upcoming, media] = screen.getAllByRole("tablist")
    within(upcoming).getByRole("tab", { name: "All" })
    within(upcoming).getByRole("tab", { name: "Professional" })
    within(media).getByRole("tab", { name: "All" })
    within(media).getByRole("tab", { name: "Videos" })
    within(media).getByRole("tab", { name: "Podcasts" })
  })
})<|MERGE_RESOLUTION|>--- conflicted
+++ resolved
@@ -22,6 +22,7 @@
   }
 
   test("Submitting search goes to search page", async () => {
+    setMockResponse.get(urls.userMe.get(), {})
     const { location } = setup()
     const searchbox = screen.getByRole("textbox", { name: /search for/i })
     await user.click(searchbox)
@@ -34,29 +35,6 @@
       }),
     )
   })
-<<<<<<< HEAD
-  it("Shows Upcoming Courses", async () => {
-    const resources = factory.resources({ count: 4 })
-    setMockResponse.get(urls.learningResources.list(), resources)
-    renderWithProviders(<HomePage />)
-
-    setMockResponse.get(urls.userMe.get(), {})
-
-    const title = await screen.findByRole("heading", {
-      name: "Upcoming Courses",
-    })
-
-    const upcomingCoursesSection = title.closest("section")
-    invariant(upcomingCoursesSection)
-
-    const [course1, course2, course3, course4] = resources.results
-
-    await checkLRC(upcomingCoursesSection, course1)
-    await checkLRC(upcomingCoursesSection, course2)
-    await checkLRC(upcomingCoursesSection, course3)
-    await checkLRC(upcomingCoursesSection, course4)
-=======
->>>>>>> 8c451ded
 
   test("Tabbed Carousel sanity check", () => {
     setup()
