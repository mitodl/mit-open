--- conflicted
+++ resolved
@@ -1,64 +1,10 @@
 import React from "react"
 import { Container, styled } from "ol-components"
 import HeroSearch from "./HeroSearch"
-<<<<<<< HEAD
-import NewsEventsSection from "./NewsEventsSection"
-
-const UPCOMING_COURSES_CAROUSEL: TabbedCarouselProps["config"] = [
-  {
-    label: "All",
-    pageSize: 4,
-    data: {
-      type: "resources",
-      params: { resource_type: ["course"], limit: 12, sortby: "upcoming" },
-    },
-  },
-  {
-    label: "Professional",
-    pageSize: 4,
-    data: {
-      type: "resources",
-      params: {
-        professional: true,
-        resource_type: ["course"],
-        limit: 12,
-        sortby: "upcoming",
-      },
-    },
-  },
-]
-
-const MEDIA_CAROUSEL: TabbedCarouselProps["config"] = [
-  {
-    label: "All",
-    pageSize: 6,
-    data: {
-      type: "resources",
-      params: { resource_type: ["video", "podcast"], limit: 12 },
-    },
-  },
-  {
-    label: "Videos",
-    pageSize: 6,
-    data: {
-      type: "resources",
-      params: { resource_type: ["video"], limit: 12 },
-    },
-  },
-  {
-    label: "Podcasts",
-    pageSize: 6,
-    data: {
-      type: "resources",
-      params: { resource_type: ["podcast"], limit: 12 },
-    },
-  },
-]
-=======
 import UpcomingCoursesSection from "./UpcomingCoursesSection"
 import MediaSection from "./MediaSection"
 import BrowseTopicsSection from "./BrowseTopicsSection"
->>>>>>> 4274b206
+import NewsEventsSection from "./NewsEventsSection"
 
 const FullWidthBackground = styled.div`
   background-image: linear-gradient(
@@ -85,23 +31,10 @@
           <HeroSearch />
         </Container>
       </FullWidthBackground>
-<<<<<<< HEAD
-      <Container>
-        <section>
-          <h2>Upcoming Courses</h2>
-          <TabbedCarousel config={UPCOMING_COURSES_CAROUSEL} />
-        </section>
-        <section>
-          <h2>Media</h2>
-          <TabbedCarousel config={MEDIA_CAROUSEL} />
-        </section>
-      </Container>
-      <NewsEventsSection />
-=======
       <UpcomingCoursesSection />
       <MediaSection />
       <BrowseTopicsSection />
->>>>>>> 4274b206
+      <NewsEventsSection />
     </>
   )
 }
