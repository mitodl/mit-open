import React from "react"
import { Container, styled, theme, Typography, ButtonLink } from "ol-components"
import { Link } from "react-router-dom"
import { useLearningResourceTopics } from "api/hooks/learningResources"
import { RiArrowRightLine } from "@remixicon/react"
import RootTopicIcon from "@/components/RootTopicIcon/RootTopicIcon"

const Section = styled.section`
  background: #fff url("/static/images/open-bg-texture-with-gradient.svg")
    no-repeat top left;
  padding: 80px 0;
  ${theme.breakpoints.down("md")} {
    padding: 40px 0;
  }
  ${theme.breakpoints.down("sm")} {
    padding: 32px 0;
  }
`

const Title = styled(Typography)`
  text-align: center;
`

const Topics = styled.div`
  display: flex;
  flex-wrap: wrap;
  gap: 16px 24px;
  margin: 40px 0;
  ${theme.breakpoints.down("md")} {
    gap: 5px;
    margin: 24px 0;
  }
`

const TopicBox = styled(Link)`
  flex: 0 1 calc(100% * (1 / 3) - 16px);
  padding: 24px;
  ${theme.breakpoints.down("md")} {
    flex: 0 1 100%;
    padding: 18px 15px;
  }

  border-radius: 5px;
  border: 1px solid ${theme.custom.colors.lightGray2};
  background: ${theme.custom.colors.white};
  overflow: hidden;

  svg:last-child {
    display: none;
    flex: 0 0 20px;
  }

  :hover {
    color: ${theme.custom.colors.mitRed};
    border-color: ${theme.custom.colors.silverGrayLight};

    svg:last-child {
      color: ${theme.custom.colors.black};
      display: block;
    }
  }
`

const TopicBoxContent = styled.div`
  display: flex;
  justify-content: space-between;
  align-items: center;
  gap: 10px;

  svg {
    flex: 0 0 22px;
  }

  ${{
    ...theme.typography.subtitle1,
    [theme.breakpoints.down("md")]: theme.typography.subtitle2,
  }}
`

const TopicBoxName = styled.p`
  flex-grow: 1;
  white-space: nowrap;
  text-overflow: ellipsis;
  overflow: hidden;
  margin: 0;
`

const SeeAllButton = styled(ButtonLink)`
  margin: 0 auto;
  box-sizing: content-box;
  display: flex;
  width: 152px;
`

const BrowseTopicsSection: React.FC = () => {
  const { data: topics } = useLearningResourceTopics({ is_toplevel: true })

  return (
    <Section>
      <Container>
        <Title variant="h2">Browse by Topics</Title>
        <Topics>
          {topics?.results.map(({ id, name, channel_url: channelUrl }) => {
            return (
              <TopicBox key={id} to={channelUrl!}>
                <TopicBoxContent>
                  <RootTopicIcon name={name} />
                  <TopicBoxName>{name}</TopicBoxName>
                  <RiArrowRightLine />
                </TopicBoxContent>
              </TopicBox>
            )
          })}
        </Topics>
<<<<<<< HEAD
        <SeeAllButton href="/topics/" size="large">
=======
        <SeeAllButton href="/topics/" edge="rounded" size="large" responsive>
>>>>>>> 40627979
          See all
        </SeeAllButton>
      </Container>
    </Section>
  )
}

export default BrowseTopicsSection<|MERGE_RESOLUTION|>--- conflicted
+++ resolved
@@ -112,11 +112,7 @@
             )
           })}
         </Topics>
-<<<<<<< HEAD
-        <SeeAllButton href="/topics/" size="large">
-=======
-        <SeeAllButton href="/topics/" edge="rounded" size="large" responsive>
->>>>>>> 40627979
+        <SeeAllButton href="/topics/" size="large" responsive>
           See all
         </SeeAllButton>
       </Container>
