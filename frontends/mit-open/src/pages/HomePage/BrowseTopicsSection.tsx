import React from "react"
import { Container, styled, theme, Button, Typography } from "ol-components"
import { Link } from "react-router-dom"
import { useLearningResourceTopics } from "api/hooks/learningResources"
import {
  RiPaletteLine,
  RiSeedlingLine,
  RiBriefcaseLine,
  RiMacbookLine,
  RiBarChartBoxLine,
  RiUserSearchLine,
  RiEarthLine,
  RiArrowRightLine,
} from "@remixicon/react"

/* TODO Using any icons until we have a solution for specifying them */
const ICONS = [
  RiBriefcaseLine,
  RiPaletteLine,
  RiSeedlingLine,
  RiMacbookLine,
  RiBarChartBoxLine,
  RiUserSearchLine,
  RiEarthLine,
]

const Section = styled.section`
  background:
    linear-gradient(270deg, rgba(243 244 248 / 0%) 0%, rgb(243 244 248) 100%),
    url("/static/images/open-bg-texture-wgradient.jpg") lightgray 50% / cover
      no-repeat;
  background-position: center right;
  padding: 80px 0;
  ${theme.breakpoints.down("md")} {
    padding: 40px 0;
  }
`

const Title = styled(Typography)`
  text-align: center;
`

const Topics = styled.div`
  display: flex;
  flex-wrap: wrap;
  gap: 16px 24px;
  margin: 40px 0;
  ${theme.breakpoints.down("md")} {
    gap: 5px;
    margin: 24px 0;
  }
`

const TopicBox = styled(Link)`
  flex: 0 1 calc(100% * (1 / 3) - 16px);
  padding: 28px 30px;
  ${theme.breakpoints.down("md")} {
    flex: 0 1 100%;
    padding: 18px 15px;
  }

  border-radius: 5px;
  border: 1px solid ${theme.custom.colors.lightGray2};
  background: ${theme.custom.colors.white};
  overflow: hidden;

  svg:last-child {
    display: none;
    flex: 0 0 20px;
  }

  :hover {
    color: ${theme.custom.colors.mitRed};
    border-color: ${theme.custom.colors.silverGrayLight};

    svg:last-child {
      color: ${theme.custom.colors.black};
      display: block;
    }
  }
`

const TopicBoxContent = styled.div`
  display: flex;
  justify-content: space-between;
  align-items: center;
  gap: 10px;

  svg {
    flex: 0 0 22px;
  }

  ${{
    ...theme.typography.subtitle1,
    [theme.breakpoints.down("md")]: theme.typography.subtitle2,
  }}
`

const TopicBoxName = styled.p`
  flex-grow: 1;
  white-space: nowrap;
  text-overflow: ellipsis;
  overflow: hidden;
  margin: 0;
`

const SeeAllButton = styled(Button)`
  margin: 0 auto;
<<<<<<< HEAD
  display: block;
  width: 152px;
  box-sizing: content-box;
  text-transform: none;
=======
  box-sizing: content-box;
  display: block;
>>>>>>> 6bbdf4ab
`

const BrowseTopicsSection: React.FC = () => {
  const { data: topics } = useLearningResourceTopics({ is_toplevel: true })

  return (
    <Section>
      <Container>
        <Title variant="h2">Browse by Topics</Title>
        <Topics>
          {topics?.results.map(
            ({ id, name, channel_url: channelUrl }, index) => {
              const Icon = ICONS[index % ICONS.length]
              return (
                <TopicBox key={id} to={channelUrl!}>
                  <TopicBoxContent>
                    <Icon />
                    <TopicBoxName>{name}</TopicBoxName>
                    <RiArrowRightLine />
                  </TopicBoxContent>
                </TopicBox>
              )
            },
          )}
        </Topics>
        <SeeAllButton edge="rounded" size="large">
          See all (coming soon)
        </SeeAllButton>
      </Container>
    </Section>
  )
}

export default BrowseTopicsSection<|MERGE_RESOLUTION|>--- conflicted
+++ resolved
@@ -106,15 +106,9 @@
 
 const SeeAllButton = styled(Button)`
   margin: 0 auto;
-<<<<<<< HEAD
-  display: block;
-  width: 152px;
   box-sizing: content-box;
   text-transform: none;
-=======
-  box-sizing: content-box;
   display: block;
->>>>>>> 6bbdf4ab
 `
 
 const BrowseTopicsSection: React.FC = () => {
