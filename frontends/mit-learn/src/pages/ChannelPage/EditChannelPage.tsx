import React, { useCallback } from "react"
// import { useNavigate, useLocation, useParams } from "react-router"
import { useRouter, useLocation, useParams } from "next/navigation"
import Link from "next/link"
import { Container, TabList, Tab, TabContext, TabPanel } from "ol-components"

<<<<<<< HEAD
// import { MetaTags } from "ol-utilities"

=======
>>>>>>> f874c484
import { GridColumn, GridContainer } from "@/components/GridLayout/GridLayout"
import { useChannelDetail } from "api/hooks/channels"
import EditChannelAppearanceForm from "./EditChannelAppearanceForm"
import { ChannelPageTemplate } from "./ChannelPageTemplate"
import MetaTags from "@/page-components/MetaTags/MetaTags"
type RouteParams = {
  channelType: string
  name: string
}

const keyFromHash = (hash: string) => {
  const keys = ["appearance", "moderators"]
  const match = keys.find((key) => `#${key}` === hash)
  return match ?? "appearance"
}

const EditChannelPage: React.FC = () => {
  const { channelType, name } = useParams<RouteParams>()
  const router = useRouter()
  const { hash } = useLocation()
  const tabValue = keyFromHash(hash)
  const channel = useChannelDetail(String(channelType), String(name))

  const handleChange = useCallback(
    (event: React.SyntheticEvent, newValue: string) => {
      router.push({ hash: newValue }, { replace: true })
    },
    [navigate],
  )

  return channel.data ? (
    <ChannelPageTemplate
      name={channel.data?.name}
      channelType={channel.data?.channel_type}
    >
<<<<<<< HEAD
      {/* TODO <MetaTags title={[channel.data.title, "Edit"]} /> */}
=======
      <MetaTags title={`Editing | ${channel.data.title}`} social={false} />
>>>>>>> f874c484
      {channel.data.is_moderator ? (
        <TabContext value={tabValue}>
          <div className="page-subbanner">
            <Container className="page-nav-container">
              <GridContainer>
                <GridColumn variant="main-2">
                  <TabList className="page-nav" onChange={handleChange}>
                    <Tab
                      component={Link}
                      to="#appearance"
                      label="Appearance"
                      value="appearance"
                    />
                    <Tab
                      component={Link}
                      to="#moderators"
                      label="Moderators"
                      value="moderators"
                    />
                  </TabList>
                </GridColumn>
              </GridContainer>
            </Container>
          </div>
          <Container>
            <GridContainer className="edit-channel">
              <GridColumn variant="main-2">
                <TabPanel value="appearance" className="page-nav-content">
                  <div>
                    <EditChannelAppearanceForm channel={channel.data} />
                  </div>
                </TabPanel>
                <TabPanel value="moderators" className="page-nav-content">
                  Moderators placeholder
                </TabPanel>
              </GridColumn>
            </GridContainer>
          </Container>
        </TabContext>
      ) : (
        <Container>
          <GridContainer>
            <GridColumn variant="main-2">
              <div className="row">
                You do not have permission to access this page.
              </div>
            </GridColumn>
          </GridContainer>
        </Container>
      )}
    </ChannelPageTemplate>
  ) : null
}

export default EditChannelPage<|MERGE_RESOLUTION|>--- conflicted
+++ resolved
@@ -4,11 +4,8 @@
 import Link from "next/link"
 import { Container, TabList, Tab, TabContext, TabPanel } from "ol-components"
 
-<<<<<<< HEAD
 // import { MetaTags } from "ol-utilities"
 
-=======
->>>>>>> f874c484
 import { GridColumn, GridContainer } from "@/components/GridLayout/GridLayout"
 import { useChannelDetail } from "api/hooks/channels"
 import EditChannelAppearanceForm from "./EditChannelAppearanceForm"
@@ -44,11 +41,7 @@
       name={channel.data?.name}
       channelType={channel.data?.channel_type}
     >
-<<<<<<< HEAD
-      {/* TODO <MetaTags title={[channel.data.title, "Edit"]} /> */}
-=======
-      <MetaTags title={`Editing | ${channel.data.title}`} social={false} />
->>>>>>> f874c484
+      {/* TODO <MetaTags title={`Editing | ${channel.data.title}`} social={false} /> */}
       {channel.data.is_moderator ? (
         <TabContext value={tabValue}>
           <div className="page-subbanner">
