import {
  LearningResourcesApi,
  LearningpathsApi,
  UserlistsApi,
  OfferorsApi,
  TopicsApi,
  ArticlesApi,
  ProgramLettersApi,
  LearningResourcesSearchApi,
  PlatformsApi,
  LearningResourcesUserSubscriptionApi,
} from "./generated/v1/api"

import { ChannelsApi, WidgetListsApi, UsersApi } from "./generated/v0/api"

import axiosInstance from "./axios"

const BASE_PATH = ""
const learningResourcesApi = new LearningResourcesApi(
  undefined,
  BASE_PATH,
  axiosInstance,
)

const learningResourcesSearchApi = new LearningResourcesSearchApi(
  undefined,
  BASE_PATH,
  axiosInstance,
)

const learningpathsApi = new LearningpathsApi(
  undefined,
  BASE_PATH,
  axiosInstance,
)

const userListsApi = new UserlistsApi(undefined, BASE_PATH, axiosInstance)

const offerorsApi = new OfferorsApi(undefined, BASE_PATH, axiosInstance)

const platformsApi = new PlatformsApi(undefined, BASE_PATH, axiosInstance)

const topicsApi = new TopicsApi(undefined, BASE_PATH, axiosInstance)

const articlesApi = new ArticlesApi(undefined, BASE_PATH, axiosInstance)

const programLettersApi = new ProgramLettersApi(
  undefined,
  BASE_PATH,
  axiosInstance,
)

const channelsApi = new ChannelsApi(undefined, BASE_PATH, axiosInstance)

const widgetListsApi = new WidgetListsApi(undefined, BASE_PATH, axiosInstance)

<<<<<<< HEAD
const searchSubscriptionApi = new LearningResourcesUserSubscriptionApi(
  undefined,
  BASE_PATH,
  axiosInstance,
)
=======
const usersApi = new UsersApi(undefined, BASE_PATH, axiosInstance)
>>>>>>> c585753d

export {
  learningResourcesApi,
  learningpathsApi,
  userListsApi,
  topicsApi,
  articlesApi,
  offerorsApi,
  programLettersApi,
  learningResourcesSearchApi,
  channelsApi,
  widgetListsApi,
  usersApi,
  platformsApi,
  searchSubscriptionApi,
}<|MERGE_RESOLUTION|>--- conflicted
+++ resolved
@@ -54,15 +54,13 @@
 
 const widgetListsApi = new WidgetListsApi(undefined, BASE_PATH, axiosInstance)
 
-<<<<<<< HEAD
 const searchSubscriptionApi = new LearningResourcesUserSubscriptionApi(
   undefined,
   BASE_PATH,
   axiosInstance,
 )
-=======
+
 const usersApi = new UsersApi(undefined, BASE_PATH, axiosInstance)
->>>>>>> c585753d
 
 export {
   learningResourcesApi,
