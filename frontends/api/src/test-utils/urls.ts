/**
 * We generate an API client for the frontend using openapi-generator-typescript-axios.
 *
 * The generated code does not provide easy access to URLs, which are useful for
 * mocking requests during tests.
 */

import type {
  LearningResourcesApi as LRApi,
  TopicsApi,
  LearningpathsApi,
  ArticlesApi,
  UserlistsApi,
  OfferorsApi,
  PlatformsApi,
<<<<<<< HEAD
  LearningResourcesUserSubscriptionApi as SubscriptionApi,
=======
  DepartmentsApi,
  SchoolsApi,
  LearningResourcesSearchRequestRequest,
>>>>>>> 88659553
} from "../generated/v1"
import type { BaseAPI } from "../generated/v1/base"

// OpenAPI Generator declares parameters using interfaces, which makes passing
// them to functions a little annoying.
// See https://stackoverflow.com/questions/37006008/typescript-index-signature-is-missing-in-type for details.
// eslint-disable-next-line @typescript-eslint/no-explicit-any
const query = (params: any) => {
  if (!params || Object.keys(params).length === 0) return ""
  return `?${new URLSearchParams(params).toString()}`
}

// eslint-disable-next-line @typescript-eslint/no-explicit-any
type Callable = (...args: any[]) => void
type Params<API extends BaseAPI, K extends keyof API> = API[K] extends Callable
  ? Parameters<API[K]>[0]
  : never

const learningResources = {
  list: (params?: Params<LRApi, "learningResourcesList">) =>
    `/api/v1/learning_resources/${query(params)}`,
  details: (params: Params<LRApi, "learningResourcesRetrieve">) =>
    `/api/v1/learning_resources/${params.id}/`,
}

const offerors = {
  list: (params?: Params<OfferorsApi, "offerorsList">) =>
    `/api/v1/offerors/${query(params)}`,
}

const platforms = {
  list: (params?: Params<PlatformsApi, "platformsList">) =>
    `/api/v1/platforms/${query(params)}`,
}

const topics = {
  list: (params?: Params<TopicsApi, "topicsList">) =>
    `/api/v1/topics/${query(params)}`,
}

const departments = {
  list: (params?: Params<DepartmentsApi, "departmentsList">) =>
    `/api/v1/departments/${query(params)}`,
}

const schools = {
  list: (params?: Params<SchoolsApi, "schoolsList">) =>
    `/api/v1/schools/${query(params)}`,
}

const learningPaths = {
  list: (params?: Params<LearningpathsApi, "learningpathsList">) =>
    `/api/v1/learningpaths/${query(params)}`,
  resources: ({
    learning_resource_id: parentId,
    ...others
  }: Params<LearningpathsApi, "learningpathsItemsList">) =>
    `/api/v1/learningpaths/${parentId}/items/${query(others)}`,
  resourceDetails: ({
    learning_resource_id: parentId,
    id,
  }: Params<LearningpathsApi, "learningpathsItemsPartialUpdate">) =>
    `/api/v1/learningpaths/${parentId}/items/${id}/`,
  details: (params: Params<LearningpathsApi, "learningpathsRetrieve">) =>
    `/api/v1/learningpaths/${params.id}/`,
}

const userLists = {
  list: (params?: Params<UserlistsApi, "userlistsList">) =>
    `/api/v1/userlists/${query(params)}`,
  resources: ({
    userlist_id: parentId,
    ...others
  }: Params<UserlistsApi, "userlistsItemsList">) =>
    `/api/v1/userlists/${parentId}/items/${query(others)}`,
  resourceDetails: ({
    userlist_id: parentId,
    id,
  }: Params<UserlistsApi, "userlistsItemsPartialUpdate">) =>
    `/api/v1/userlists/${parentId}/items/${id}/`,
  details: (params: Params<UserlistsApi, "userlistsRetrieve">) =>
    `/api/v1/userlists/${params.id}/`,
}

const articles = {
  list: (params?: Params<ArticlesApi, "articlesList">) =>
    `/api/v1/articles/${query(params)}`,
  details: (id: number) => `/api/v1/articles/${id}/`,
}

const userSubscription = {
  list: (
    params?: Params<SubscriptionApi, "learningResourcesUserSubscriptionList">,
  ) => `/api/v1/learning_resources_user_subscription/${query(params)}`,
  delete: (id: number) =>
    `/api/v1/learning_resources_user_subscription/${id}/unsubscribe/`,
  post: () => "/api/v1/learning_resources_user_subscription/subscribe/",
}

const fields = {
  details: (channelType: string, name: string) =>
    `/api/v0/channels/type/${channelType}/${name}/`,
  patch: (id: number) => `/api/v0/channels/${id}/`,
}

const widgetLists = {
  details: (id: number) => `/api/v0/widget_lists/${id}/`,
}

const programLetters = {
  details: (id: string) => `/api/v1/program_letters/${id}/`,
}

const queryify = (params: unknown) => {
  if (!params || Object.keys(params).length === 0) return ""
  const query = new URLSearchParams()
  for (const [key, value] of Object.entries(params)) {
    if (Array.isArray(value)) {
      value.forEach((v) => query.append(key, String(v)))
    } else {
      query.append(key, String(value))
    }
  }
  return `?${query.toString()}`
}

const search = {
  resources: (params?: LearningResourcesSearchRequestRequest) =>
    `/api/v1/learning_resources_search/${queryify(params)}`,
}

const userMe = {
  get: () => "/api/v0/users/me/",
}

export {
  learningResources,
  topics,
  learningPaths,
  articles,
  search,
  userLists,
  programLetters,
  fields,
  widgetLists,
  offerors,
  userMe,
  platforms,
<<<<<<< HEAD
  userSubscription,
=======
  schools,
  departments,
>>>>>>> 88659553
}<|MERGE_RESOLUTION|>--- conflicted
+++ resolved
@@ -13,13 +13,10 @@
   UserlistsApi,
   OfferorsApi,
   PlatformsApi,
-<<<<<<< HEAD
   LearningResourcesUserSubscriptionApi as SubscriptionApi,
-=======
   DepartmentsApi,
   SchoolsApi,
   LearningResourcesSearchRequestRequest,
->>>>>>> 88659553
 } from "../generated/v1"
 import type { BaseAPI } from "../generated/v1/base"
 
@@ -168,10 +165,7 @@
   offerors,
   userMe,
   platforms,
-<<<<<<< HEAD
   userSubscription,
-=======
   schools,
   departments,
->>>>>>> 88659553
 }