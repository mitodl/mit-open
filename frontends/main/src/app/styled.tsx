--- conflicted
+++ resolved
@@ -8,12 +8,7 @@
  * Solution for now is to "use client", though I would expect these to be prerendered
  */
 
-<<<<<<< HEAD
-export const PageWrapper = styled.div({
-  height: "100vh",
-=======
 export const PageWrapper = styled.div(({ theme }) => ({
->>>>>>> e5deffa9
   display: "flex",
   flexDirection: "column",
   height: "calc(100vh - 72px)",
