--- conflicted
+++ resolved
@@ -120,13 +120,10 @@
   [theme.breakpoints.down("sm")]: {
     padding: "0",
   },
-}))
-
-const StyledActionButtonLink = styled(ActionButtonLink)`
-  align-items: center;
-  display: inline-flex;
-  justify-content: center;
-`
+  alignItems: "center",
+  display: "inline-flex",
+  justifyContent: "center",
+}))
 
 const StyledSearchIcon = styled(RiSearch2Line)(({ theme }) => ({
   width: "24px",
@@ -141,11 +138,7 @@
 
 const SearchButton: FunctionComponent = () => {
   return (
-<<<<<<< HEAD
-    <StyledActionButtonLink
-=======
     <StyledSearchButton
->>>>>>> becbeb4e
       edge="circular"
       variant="text"
       rawAnchor={true}
@@ -153,11 +146,7 @@
       aria-label="Search"
     >
       <StyledSearchIcon />
-<<<<<<< HEAD
-    </StyledActionButtonLink>
-=======
     </StyledSearchButton>
->>>>>>> becbeb4e
   )
 }
 
