--- conflicted
+++ resolved
@@ -8092,154 +8092,6 @@
       - channel_url
       - id
       - name
-<<<<<<< HEAD
-=======
-    LearningResourcesSearchRequestRequest:
-      type: object
-      properties:
-        q:
-          type: string
-          minLength: 1
-          description: The search text
-        offset:
-          type: integer
-          description: The initial index from which to return the results
-        limit:
-          type: integer
-          description: Number of results to return per page
-        offered_by:
-          type: array
-          items:
-            $ref: '#/components/schemas/OfferedByEnum'
-          description: "The organization that offers the learning resource       \
-            \      \n\n* `mitx` - MITx\n* `ocw` - OCW\n* `bootcamps` - Bootcamps\n\
-            * `xpro` - xPRO\n* `mitpe` - Professional Education\n* `see` - Sloan Executive\
-            \ Education"
-        platform:
-          type: array
-          items:
-            $ref: '#/components/schemas/PlatformEnum'
-          description: "The platform on which the learning resource is offered   \
-            \          \n\n* `edx` - edX\n* `ocw` - OCW\n* `oll` - Open Learning Library\n\
-            * `mitxonline` - MITx Online\n* `bootcamps` - Bootcamps\n* `xpro` - xPRO\n\
-            * `csail` - CSAIL\n* `mitpe` - Professional Education\n* `see` - Sloan\
-            \ Executive Education\n* `scc` - Schwarzman College of Computing\n* `ctl`\
-            \ - Center for Transportation & Logistics\n* `whu` - WHU\n* `susskind`\
-            \ - Susskind\n* `globalalumni` - Global Alumni\n* `simplilearn` - Simplilearn\n\
-            * `emeritus` - Emeritus\n* `podcast` - Podcast\n* `youtube` - YouTube"
-        topic:
-          type: array
-          items:
-            type: string
-            minLength: 1
-          description: The topic name. To see a list of options go to api/v1/topics/
-        id:
-          type: array
-          items:
-            type: integer
-          description: The id value for the learning resource
-        sortby:
-          allOf:
-          - $ref: '#/components/schemas/SortbyEnum'
-          description: |-
-            If the parameter starts with '-' the sort is in descending order
-
-            * `id` - Object ID ascending
-            * `-id` - Object ID descending
-            * `readable_id` - Readable ID ascending
-            * `-readable_id` - Readable ID descending
-            * `last_modified` - Last Modified Date ascending
-            * `-last_modified` - Last Modified Date descending
-            * `new` - Newest resources first
-            * `start_date` - Start Date ascending
-            * `-start_date` - Start Date descending
-            * `mitcoursenumber` - MIT course number ascending
-            * `-mitcoursenumber` - MIT course number descending
-            * `views` - Popularity ascending
-            * `-views` - Popularity descending
-            * `upcoming` - Next start date ascending
-        resource_type:
-          type: array
-          items:
-            $ref: '#/components/schemas/LearningResourcesSearchRequestResourceTypeEnum'
-          description: "The type of learning resource             \n\n* `course` -\
-            \ course\n* `program` - program\n* `learning_path` - learning path\n*\
-            \ `podcast` - podcast\n* `podcast_episode` - podcast episode\n* `video`\
-            \ - video\n* `video_playlist` - video playlist"
-        free:
-          type: boolean
-          nullable: true
-        professional:
-          type: boolean
-          nullable: true
-        certification:
-          type: boolean
-          nullable: true
-          description: True if the learning resource offers a certificate
-        department:
-          type: array
-          items:
-            $ref: '#/components/schemas/DepartmentEnum'
-          description: "The department that offers the learning resource         \
-            \    \n\n* `1` - Civil and Environmental Engineering\n* `2` - Mechanical\
-            \ Engineering\n* `3` - Materials Science and Engineering\n* `4` - Architecture\n\
-            * `5` - Chemistry\n* `6` - Electrical Engineering and Computer Science\n\
-            * `7` - Biology\n* `8` - Physics\n* `9` - Brain and Cognitive Sciences\n\
-            * `10` - Chemical Engineering\n* `11` - Urban Studies and Planning\n*\
-            \ `12` - Earth, Atmospheric, and Planetary Sciences\n* `14` - Economics\n\
-            * `15` - Sloan School of Management\n* `16` - Aeronautics and Astronautics\n\
-            * `17` - Political Science\n* `18` - Mathematics\n* `20` - Biological\
-            \ Engineering\n* `21A` - Anthropology\n* `21G` - Global Studies and Languages\n\
-            * `21H` - History\n* `21L` - Literature\n* `21M` - Music and Theater Arts\n\
-            * `22` - Nuclear Science and Engineering\n* `24` - Linguistics and Philosophy\n\
-            * `CC` - Concourse\n* `CMS-W` - Comparative Media Studies/Writing\n* `EC`\
-            \ - Edgerton Center\n* `ES` - Experimental Study Group\n* `ESD` - Engineering\
-            \ Systems Division\n* `HST` - Health Sciences and Technology\n* `IDS`\
-            \ - Institute for Data, Systems, and Society\n* `MAS` - Media Arts and\
-            \ Sciences\n* `PE` - Athletics, Physical Education and Recreation\n* `RES`\
-            \ - Supplemental Resources\n* `STS` - Science, Technology, and Society\n\
-            * `WGS` - Women's and Gender Studies"
-        level:
-          type: array
-          items:
-            $ref: '#/components/schemas/LevelEnum'
-        course_feature:
-          type: array
-          items:
-            type: string
-            minLength: 1
-          description: The course feature. Possible options are at api/v1/course_features/
-        aggregations:
-          type: array
-          items:
-            $ref: '#/components/schemas/AggregationsEnum'
-          description: Show resource counts by category
-        learning_format:
-          type: array
-          items:
-            $ref: '#/components/schemas/LearningFormatEnum'
-          description: "The format(s) in which the learning resource is offered  \
-            \           \n\n* `online` - Online\n* `hybrid` - Hybrid\n* `in_person`\
-            \ - In person"
-    LearningResourcesSearchRequestResourceTypeEnum:
-      enum:
-      - course
-      - program
-      - learning_path
-      - podcast
-      - podcast_episode
-      - video
-      - video_playlist
-      type: string
-      description: |-
-        * `course` - course
-        * `program` - program
-        * `learning_path` - learning path
-        * `podcast` - podcast
-        * `podcast_episode` - podcast episode
-        * `video` - video
-        * `video_playlist` - video playlist
->>>>>>> 661d70bf
     LevelEnum:
       enum:
       - undergraduate
@@ -8907,9 +8759,8 @@
             $ref: '#/components/schemas/OfferedByEnum'
           description: "The organization that offers the learning resource       \
             \      \n\n* `mitx` - MITx\n* `ocw` - OCW\n* `bootcamps` - Bootcamps\n\
-            * `xpro` - xPRO\n* `csail` - CSAIL\n* `mitpe` - Professional Education\n\
-            * `see` - Sloan Executive Education\n* `scc` - Schwarzman College of Computing\n\
-            * `ctl` - Center for Transportation & Logistics"
+            * `xpro` - xPRO\n* `mitpe` - Professional Education\n* `see` - Sloan Executive\
+            \ Education"
         platform:
           type: array
           items:
