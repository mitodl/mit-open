--- conflicted
+++ resolved
@@ -2072,6 +2072,380 @@
     get:
       operationId: learning_resources_user_subscription_list
       description: View for listing percolate query subscriptions for a user
+      summary: List subscribed queries
+      parameters:
+      - in: query
+        name: aggregations
+        schema:
+          type: array
+          items:
+            enum:
+            - resource_type
+            - certification
+            - offered_by
+            - platform
+            - topic
+            - department
+            - level
+            - course_feature
+            - professional
+            - free
+            - learning_format
+            type: string
+            description: |-
+              * `resource_type` - resource_type
+              * `certification` - certification
+              * `offered_by` - offered_by
+              * `platform` - platform
+              * `topic` - topic
+              * `department` - department
+              * `level` - level
+              * `course_feature` - course_feature
+              * `professional` - professional
+              * `free` - free
+              * `learning_format` - learning_format
+        description: Show resource counts by category
+      - in: query
+        name: certification
+        schema:
+          type: boolean
+          nullable: true
+        description: True if the learning resource offers a certificate
+      - in: query
+        name: course_feature
+        schema:
+          type: array
+          items:
+            type: string
+            minLength: 1
+        description: The course feature. Possible options are at api/v1/course_features/
+      - in: query
+        name: department
+        schema:
+          type: array
+          items:
+            enum:
+            - '1'
+            - '2'
+            - '3'
+            - '4'
+            - '5'
+            - '6'
+            - '7'
+            - '8'
+            - '9'
+            - '10'
+            - '11'
+            - '12'
+            - '14'
+            - '15'
+            - '16'
+            - '17'
+            - '18'
+            - '20'
+            - 21A
+            - 21G
+            - 21H
+            - 21L
+            - 21M
+            - '22'
+            - '24'
+            - CC
+            - CMS-W
+            - EC
+            - ES
+            - ESD
+            - HST
+            - IDS
+            - MAS
+            - PE
+            - RES
+            - STS
+            - WGS
+            type: string
+            description: |-
+              * `1` - Civil and Environmental Engineering
+              * `2` - Mechanical Engineering
+              * `3` - Materials Science and Engineering
+              * `4` - Architecture
+              * `5` - Chemistry
+              * `6` - Electrical Engineering and Computer Science
+              * `7` - Biology
+              * `8` - Physics
+              * `9` - Brain and Cognitive Sciences
+              * `10` - Chemical Engineering
+              * `11` - Urban Studies and Planning
+              * `12` - Earth, Atmospheric, and Planetary Sciences
+              * `14` - Economics
+              * `15` - Sloan School of Management
+              * `16` - Aeronautics and Astronautics
+              * `17` - Political Science
+              * `18` - Mathematics
+              * `20` - Biological Engineering
+              * `21A` - Anthropology
+              * `21G` - Global Studies and Languages
+              * `21H` - History
+              * `21L` - Literature
+              * `21M` - Music and Theater Arts
+              * `22` - Nuclear Science and Engineering
+              * `24` - Linguistics and Philosophy
+              * `CC` - Concourse
+              * `CMS-W` - Comparative Media Studies/Writing
+              * `EC` - Edgerton Center
+              * `ES` - Experimental Study Group
+              * `ESD` - Engineering Systems Division
+              * `HST` - Health Sciences and Technology
+              * `IDS` - Institute for Data, Systems, and Society
+              * `MAS` - Media Arts and Sciences
+              * `PE` - Athletics, Physical Education and Recreation
+              * `RES` - Supplemental Resources
+              * `STS` - Science, Technology, and Society
+              * `WGS` - Women's and Gender Studies
+        description: "The department that offers the learning resource           \
+          \  \n\n* `1` - Civil and Environmental Engineering\n* `2` - Mechanical Engineering\n\
+          * `3` - Materials Science and Engineering\n* `4` - Architecture\n* `5` -\
+          \ Chemistry\n* `6` - Electrical Engineering and Computer Science\n* `7`\
+          \ - Biology\n* `8` - Physics\n* `9` - Brain and Cognitive Sciences\n* `10`\
+          \ - Chemical Engineering\n* `11` - Urban Studies and Planning\n* `12` -\
+          \ Earth, Atmospheric, and Planetary Sciences\n* `14` - Economics\n* `15`\
+          \ - Sloan School of Management\n* `16` - Aeronautics and Astronautics\n\
+          * `17` - Political Science\n* `18` - Mathematics\n* `20` - Biological Engineering\n\
+          * `21A` - Anthropology\n* `21G` - Global Studies and Languages\n* `21H`\
+          \ - History\n* `21L` - Literature\n* `21M` - Music and Theater Arts\n* `22`\
+          \ - Nuclear Science and Engineering\n* `24` - Linguistics and Philosophy\n\
+          * `CC` - Concourse\n* `CMS-W` - Comparative Media Studies/Writing\n* `EC`\
+          \ - Edgerton Center\n* `ES` - Experimental Study Group\n* `ESD` - Engineering\
+          \ Systems Division\n* `HST` - Health Sciences and Technology\n* `IDS` -\
+          \ Institute for Data, Systems, and Society\n* `MAS` - Media Arts and Sciences\n\
+          * `PE` - Athletics, Physical Education and Recreation\n* `RES` - Supplemental\
+          \ Resources\n* `STS` - Science, Technology, and Society\n* `WGS` - Women's\
+          \ and Gender Studies"
+      - in: query
+        name: free
+        schema:
+          type: boolean
+          nullable: true
+      - in: query
+        name: id
+        schema:
+          type: array
+          items:
+            type: integer
+        description: The id value for the learning resource
+      - in: query
+        name: learning_format
+        schema:
+          type: array
+          items:
+            enum:
+            - online
+            - hybrid
+            - in_person
+            type: string
+            description: |-
+              * `online` - Online
+              * `hybrid` - Hybrid
+              * `in_person` - In person
+        description: "The format(s) in which the learning resource is offered    \
+          \         \n\n* `online` - Online\n* `hybrid` - Hybrid\n* `in_person` -\
+          \ In person"
+      - in: query
+        name: level
+        schema:
+          type: array
+          items:
+            enum:
+            - undergraduate
+            - graduate
+            - high_school
+            - noncredit
+            - advanced
+            - intermediate
+            - introductory
+            type: string
+            description: |-
+              * `undergraduate` - Undergraduate
+              * `graduate` - Graduate
+              * `high_school` - High School
+              * `noncredit` - Non-Credit
+              * `advanced` - Advanced
+              * `intermediate` - Intermediate
+              * `introductory` - Introductory
+      - in: query
+        name: limit
+        schema:
+          type: integer
+        description: Number of results to return per page
+      - in: query
+        name: offered_by
+        schema:
+          type: array
+          items:
+            enum:
+            - mitx
+            - ocw
+            - bootcamps
+            - xpro
+            - csail
+            - mitpe
+            - see
+            - scc
+            - ctl
+            type: string
+            description: |-
+              * `mitx` - MITx
+              * `ocw` - OCW
+              * `bootcamps` - Bootcamps
+              * `xpro` - xPRO
+              * `csail` - CSAIL
+              * `mitpe` - Professional Education
+              * `see` - Sloan Executive Education
+              * `scc` - Schwarzman College of Computing
+              * `ctl` - Center for Transportation & Logistics
+        description: "The organization that offers the learning resource         \
+          \    \n\n* `mitx` - MITx\n* `ocw` - OCW\n* `bootcamps` - Bootcamps\n* `xpro`\
+          \ - xPRO\n* `csail` - CSAIL\n* `mitpe` - Professional Education\n* `see`\
+          \ - Sloan Executive Education\n* `scc` - Schwarzman College of Computing\n\
+          * `ctl` - Center for Transportation & Logistics"
+      - in: query
+        name: offset
+        schema:
+          type: integer
+        description: The initial index from which to return the results
+      - in: query
+        name: platform
+        schema:
+          type: array
+          items:
+            enum:
+            - edx
+            - ocw
+            - oll
+            - mitxonline
+            - bootcamps
+            - xpro
+            - csail
+            - mitpe
+            - see
+            - scc
+            - ctl
+            - whu
+            - susskind
+            - globalalumni
+            - simplilearn
+            - emeritus
+            - podcast
+            - youtube
+            type: string
+            description: |-
+              * `edx` - edX
+              * `ocw` - OCW
+              * `oll` - Open Learning Library
+              * `mitxonline` - MITx Online
+              * `bootcamps` - Bootcamps
+              * `xpro` - xPRO
+              * `csail` - CSAIL
+              * `mitpe` - Professional Education
+              * `see` - Sloan Executive Education
+              * `scc` - Schwarzman College of Computing
+              * `ctl` - Center for Transportation & Logistics
+              * `whu` - WHU
+              * `susskind` - Susskind
+              * `globalalumni` - Global Alumni
+              * `simplilearn` - Simplilearn
+              * `emeritus` - Emeritus
+              * `podcast` - Podcast
+              * `youtube` - YouTube
+        description: "The platform on which the learning resource is offered     \
+          \        \n\n* `edx` - edX\n* `ocw` - OCW\n* `oll` - Open Learning Library\n\
+          * `mitxonline` - MITx Online\n* `bootcamps` - Bootcamps\n* `xpro` - xPRO\n\
+          * `csail` - CSAIL\n* `mitpe` - Professional Education\n* `see` - Sloan Executive\
+          \ Education\n* `scc` - Schwarzman College of Computing\n* `ctl` - Center\
+          \ for Transportation & Logistics\n* `whu` - WHU\n* `susskind` - Susskind\n\
+          * `globalalumni` - Global Alumni\n* `simplilearn` - Simplilearn\n* `emeritus`\
+          \ - Emeritus\n* `podcast` - Podcast\n* `youtube` - YouTube"
+      - in: query
+        name: professional
+        schema:
+          type: boolean
+          nullable: true
+      - in: query
+        name: q
+        schema:
+          type: string
+          minLength: 1
+        description: The search text
+      - in: query
+        name: resource_type
+        schema:
+          type: array
+          items:
+            enum:
+            - course
+            - program
+            - learning_path
+            - podcast
+            - podcast_episode
+            - video
+            - video_playlist
+            type: string
+            description: |-
+              * `course` - course
+              * `program` - program
+              * `learning_path` - learning path
+              * `podcast` - podcast
+              * `podcast_episode` - podcast episode
+              * `video` - video
+              * `video_playlist` - video playlist
+        description: "The type of learning resource             \n\n* `course` - course\n\
+          * `program` - program\n* `learning_path` - learning path\n* `podcast` -\
+          \ podcast\n* `podcast_episode` - podcast episode\n* `video` - video\n* `video_playlist`\
+          \ - video playlist"
+      - in: query
+        name: sortby
+        schema:
+          enum:
+          - id
+          - -id
+          - readable_id
+          - -readable_id
+          - last_modified
+          - -last_modified
+          - new
+          - start_date
+          - -start_date
+          - mitcoursenumber
+          - -mitcoursenumber
+          - views
+          - -views
+          - upcoming
+          type: string
+          minLength: 1
+        description: |-
+          If the parameter starts with '-' the sort is in descending order
+
+          * `id` - Object ID ascending
+          * `-id` - Object ID descending
+          * `readable_id` - Readable ID ascending
+          * `-readable_id` - Readable ID descending
+          * `last_modified` - Last Modified Date ascending
+          * `-last_modified` - Last Modified Date descending
+          * `new` - Newest resources first
+          * `start_date` - Start Date ascending
+          * `-start_date` - Start Date descending
+          * `mitcoursenumber` - MIT course number ascending
+          * `-mitcoursenumber` - MIT course number descending
+          * `views` - Popularity ascending
+          * `-views` - Popularity descending
+          * `upcoming` - Next start date ascending
+      - in: query
+        name: topic
+        schema:
+          type: array
+          items:
+            type: string
+            minLength: 1
+        description: The topic name. To see a list of options go to api/v1/topics/
       tags:
       - learning_resources_user_subscription
       responses:
@@ -2115,12 +2489,6 @@
       - learning_resources_user_subscription
       requestBody:
         content:
-          application/json:
-            schema:
-              $ref: '#/components/schemas/LearningResourcesSearchRequestRequest'
-          application/x-www-form-urlencoded:
-            schema:
-              $ref: '#/components/schemas/LearningResourcesSearchRequestRequest'
           multipart/form-data:
             schema:
               $ref: '#/components/schemas/LearningResourcesSearchRequestRequest'
@@ -3951,386 +4319,6 @@
           description: ''
   /api/v1/programs/{id}/:
     get:
-<<<<<<< HEAD
-      operationId: learning_resources_user_subscription_list
-      description: View for listing percolate query subscriptions for a user
-      summary: List subscribed queries
-      parameters:
-      - in: query
-        name: aggregations
-        schema:
-          type: array
-          items:
-            enum:
-            - resource_type
-            - certification
-            - offered_by
-            - platform
-            - topic
-            - department
-            - level
-            - course_feature
-            - professional
-            - free
-            - learning_format
-            type: string
-            description: |-
-              * `resource_type` - resource_type
-              * `certification` - certification
-              * `offered_by` - offered_by
-              * `platform` - platform
-              * `topic` - topic
-              * `department` - department
-              * `level` - level
-              * `course_feature` - course_feature
-              * `professional` - professional
-              * `free` - free
-              * `learning_format` - learning_format
-        description: Show resource counts by category
-      - in: query
-        name: certification
-        schema:
-          type: boolean
-          nullable: true
-        description: True if the learning resource offers a certificate
-      - in: query
-        name: course_feature
-        schema:
-          type: array
-          items:
-            type: string
-            minLength: 1
-        description: The course feature. Possible options are at api/v1/course_features/
-      - in: query
-        name: department
-        schema:
-          type: array
-          items:
-            enum:
-            - '1'
-            - '2'
-            - '3'
-            - '4'
-            - '5'
-            - '6'
-            - '7'
-            - '8'
-            - '9'
-            - '10'
-            - '11'
-            - '12'
-            - '14'
-            - '15'
-            - '16'
-            - '17'
-            - '18'
-            - '20'
-            - 21A
-            - 21G
-            - 21H
-            - 21L
-            - 21M
-            - '22'
-            - '24'
-            - CC
-            - CMS-W
-            - EC
-            - ES
-            - ESD
-            - HST
-            - IDS
-            - MAS
-            - PE
-            - RES
-            - STS
-            - WGS
-            type: string
-            description: |-
-              * `1` - Civil and Environmental Engineering
-              * `2` - Mechanical Engineering
-              * `3` - Materials Science and Engineering
-              * `4` - Architecture
-              * `5` - Chemistry
-              * `6` - Electrical Engineering and Computer Science
-              * `7` - Biology
-              * `8` - Physics
-              * `9` - Brain and Cognitive Sciences
-              * `10` - Chemical Engineering
-              * `11` - Urban Studies and Planning
-              * `12` - Earth, Atmospheric, and Planetary Sciences
-              * `14` - Economics
-              * `15` - Sloan School of Management
-              * `16` - Aeronautics and Astronautics
-              * `17` - Political Science
-              * `18` - Mathematics
-              * `20` - Biological Engineering
-              * `21A` - Anthropology
-              * `21G` - Global Studies and Languages
-              * `21H` - History
-              * `21L` - Literature
-              * `21M` - Music and Theater Arts
-              * `22` - Nuclear Science and Engineering
-              * `24` - Linguistics and Philosophy
-              * `CC` - Concourse
-              * `CMS-W` - Comparative Media Studies/Writing
-              * `EC` - Edgerton Center
-              * `ES` - Experimental Study Group
-              * `ESD` - Engineering Systems Division
-              * `HST` - Health Sciences and Technology
-              * `IDS` - Institute for Data, Systems, and Society
-              * `MAS` - Media Arts and Sciences
-              * `PE` - Athletics, Physical Education and Recreation
-              * `RES` - Supplemental Resources
-              * `STS` - Science, Technology, and Society
-              * `WGS` - Women's and Gender Studies
-        description: "The department that offers the learning resource           \
-          \  \n\n* `1` - Civil and Environmental Engineering\n* `2` - Mechanical Engineering\n\
-          * `3` - Materials Science and Engineering\n* `4` - Architecture\n* `5` -\
-          \ Chemistry\n* `6` - Electrical Engineering and Computer Science\n* `7`\
-          \ - Biology\n* `8` - Physics\n* `9` - Brain and Cognitive Sciences\n* `10`\
-          \ - Chemical Engineering\n* `11` - Urban Studies and Planning\n* `12` -\
-          \ Earth, Atmospheric, and Planetary Sciences\n* `14` - Economics\n* `15`\
-          \ - Sloan School of Management\n* `16` - Aeronautics and Astronautics\n\
-          * `17` - Political Science\n* `18` - Mathematics\n* `20` - Biological Engineering\n\
-          * `21A` - Anthropology\n* `21G` - Global Studies and Languages\n* `21H`\
-          \ - History\n* `21L` - Literature\n* `21M` - Music and Theater Arts\n* `22`\
-          \ - Nuclear Science and Engineering\n* `24` - Linguistics and Philosophy\n\
-          * `CC` - Concourse\n* `CMS-W` - Comparative Media Studies/Writing\n* `EC`\
-          \ - Edgerton Center\n* `ES` - Experimental Study Group\n* `ESD` - Engineering\
-          \ Systems Division\n* `HST` - Health Sciences and Technology\n* `IDS` -\
-          \ Institute for Data, Systems, and Society\n* `MAS` - Media Arts and Sciences\n\
-          * `PE` - Athletics, Physical Education and Recreation\n* `RES` - Supplemental\
-          \ Resources\n* `STS` - Science, Technology, and Society\n* `WGS` - Women's\
-          \ and Gender Studies"
-      - in: query
-        name: free
-        schema:
-          type: boolean
-          nullable: true
-      - in: query
-        name: id
-        schema:
-          type: array
-          items:
-            type: integer
-        description: The id value for the learning resource
-      - in: query
-        name: learning_format
-        schema:
-          type: array
-          items:
-            enum:
-            - online
-            - hybrid
-            - in_person
-            type: string
-            description: |-
-              * `online` - Online
-              * `hybrid` - Hybrid
-              * `in_person` - In person
-        description: "The format(s) in which the learning resource is offered    \
-          \         \n\n* `online` - Online\n* `hybrid` - Hybrid\n* `in_person` -\
-          \ In person"
-      - in: query
-        name: level
-        schema:
-          type: array
-          items:
-            enum:
-            - undergraduate
-            - graduate
-            - high_school
-            - noncredit
-            - advanced
-            - intermediate
-            - introductory
-            type: string
-            description: |-
-              * `undergraduate` - Undergraduate
-              * `graduate` - Graduate
-              * `high_school` - High School
-              * `noncredit` - Non-Credit
-              * `advanced` - Advanced
-              * `intermediate` - Intermediate
-              * `introductory` - Introductory
-      - in: query
-        name: limit
-        schema:
-          type: integer
-        description: Number of results to return per page
-      - in: query
-        name: offered_by
-        schema:
-          type: array
-          items:
-            enum:
-            - mitx
-            - ocw
-            - bootcamps
-            - xpro
-            - csail
-            - mitpe
-            - see
-            - scc
-            - ctl
-            type: string
-            description: |-
-              * `mitx` - MITx
-              * `ocw` - OCW
-              * `bootcamps` - Bootcamps
-              * `xpro` - xPRO
-              * `csail` - CSAIL
-              * `mitpe` - Professional Education
-              * `see` - Sloan Executive Education
-              * `scc` - Schwarzman College of Computing
-              * `ctl` - Center for Transportation & Logistics
-        description: "The organization that offers the learning resource         \
-          \    \n\n* `mitx` - MITx\n* `ocw` - OCW\n* `bootcamps` - Bootcamps\n* `xpro`\
-          \ - xPRO\n* `csail` - CSAIL\n* `mitpe` - Professional Education\n* `see`\
-          \ - Sloan Executive Education\n* `scc` - Schwarzman College of Computing\n\
-          * `ctl` - Center for Transportation & Logistics"
-      - in: query
-        name: offset
-        schema:
-          type: integer
-        description: The initial index from which to return the results
-      - in: query
-        name: platform
-        schema:
-          type: array
-          items:
-            enum:
-            - edx
-            - ocw
-            - oll
-            - mitxonline
-            - bootcamps
-            - xpro
-            - csail
-            - mitpe
-            - see
-            - scc
-            - ctl
-            - whu
-            - susskind
-            - globalalumni
-            - simplilearn
-            - emeritus
-            - podcast
-            - youtube
-            type: string
-            description: |-
-              * `edx` - edX
-              * `ocw` - OCW
-              * `oll` - Open Learning Library
-              * `mitxonline` - MITx Online
-              * `bootcamps` - Bootcamps
-              * `xpro` - xPRO
-              * `csail` - CSAIL
-              * `mitpe` - Professional Education
-              * `see` - Sloan Executive Education
-              * `scc` - Schwarzman College of Computing
-              * `ctl` - Center for Transportation & Logistics
-              * `whu` - WHU
-              * `susskind` - Susskind
-              * `globalalumni` - Global Alumni
-              * `simplilearn` - Simplilearn
-              * `emeritus` - Emeritus
-              * `podcast` - Podcast
-              * `youtube` - YouTube
-        description: "The platform on which the learning resource is offered     \
-          \        \n\n* `edx` - edX\n* `ocw` - OCW\n* `oll` - Open Learning Library\n\
-          * `mitxonline` - MITx Online\n* `bootcamps` - Bootcamps\n* `xpro` - xPRO\n\
-          * `csail` - CSAIL\n* `mitpe` - Professional Education\n* `see` - Sloan Executive\
-          \ Education\n* `scc` - Schwarzman College of Computing\n* `ctl` - Center\
-          \ for Transportation & Logistics\n* `whu` - WHU\n* `susskind` - Susskind\n\
-          * `globalalumni` - Global Alumni\n* `simplilearn` - Simplilearn\n* `emeritus`\
-          \ - Emeritus\n* `podcast` - Podcast\n* `youtube` - YouTube"
-      - in: query
-        name: professional
-        schema:
-          type: boolean
-          nullable: true
-      - in: query
-        name: q
-        schema:
-          type: string
-          minLength: 1
-        description: The search text
-      - in: query
-        name: resource_type
-        schema:
-          type: array
-          items:
-            enum:
-            - course
-            - program
-            - learning_path
-            - podcast
-            - podcast_episode
-            - video
-            - video_playlist
-            type: string
-            description: |-
-              * `course` - course
-              * `program` - program
-              * `learning_path` - learning path
-              * `podcast` - podcast
-              * `podcast_episode` - podcast episode
-              * `video` - video
-              * `video_playlist` - video playlist
-        description: "The type of learning resource             \n\n* `course` - course\n\
-          * `program` - program\n* `learning_path` - learning path\n* `podcast` -\
-          \ podcast\n* `podcast_episode` - podcast episode\n* `video` - video\n* `video_playlist`\
-          \ - video playlist"
-      - in: query
-        name: sortby
-        schema:
-          enum:
-          - id
-          - -id
-          - readable_id
-          - -readable_id
-          - last_modified
-          - -last_modified
-          - created_on
-          - -created_on
-          - start_date
-          - -start_date
-          - mitcoursenumber
-          - -mitcoursenumber
-          - views
-          - -views
-          type: string
-          minLength: 1
-        description: |-
-          If the parameter starts with '-' the sort is in descending order
-
-          * `id` - Object ID ascending
-          * `-id` - Object ID descending
-          * `readable_id` - Readable ID ascending
-          * `-readable_id` - Readable ID descending
-          * `last_modified` - Last Modified Date ascending
-          * `-last_modified` - Last Modified Date descending
-          * `created_on` - Creation Date ascending
-          * `-created_on` - CreationDate descending
-          * `start_date` - Start Date ascending
-          * `-start_date` - Start Date descending
-          * `mitcoursenumber` - MIT course number ascending
-          * `-mitcoursenumber` - MIT course number descending
-          * `views` - Popularity ascending
-          * `-views` - Popularity descending
-      - in: query
-        name: topic
-        schema:
-          type: array
-          items:
-            type: string
-            minLength: 1
-        description: The topic name. To see a list of options go to api/v1/topics/
-      tags:
-      - learning_resources_user_subscription
-=======
       operationId: programs_retrieve
       description: Retrieve a single program
       summary: Retrieve
@@ -4343,7 +4331,6 @@
         required: true
       tags:
       - programs
->>>>>>> 107f660c
       responses:
         '200':
           content:
@@ -4482,15 +4469,12 @@
       - userlists
       requestBody:
         content:
-<<<<<<< HEAD
-=======
           application/json:
             schema:
               $ref: '#/components/schemas/UserListRequest'
           application/x-www-form-urlencoded:
             schema:
               $ref: '#/components/schemas/UserListRequest'
->>>>>>> 107f660c
           multipart/form-data:
             schema:
               $ref: '#/components/schemas/UserListRequest'
