{
  "name": "mit-open-frontend",
  "version": "1.0.0",
  "repository": "https://github.com/mitodl/mit-open.git",
  "license": "MIT",
  "private": true,
  "engines": {
    "node": "^20",
    "yarn": "^4.1.1"
  },
  "workspaces": [
    "frontends"
  ],
  "scripts": {
    "build": "yarn workspace mit-open run build",
    "watch": "yarn workspace mit-open run watch",
    "watch:rc": "yarn workspace mit-open run watch:rc",
    "style-lint": "yarn workspace frontends run style-lint",
    "test": "yarn workspace frontends global:test",
    "lint-check": "yarn workspace frontends run lint-check",
    "typecheck": "yarn workspace frontends run typecheck"
  },
  "packageManager": "yarn@4.1.1",
  "devDependencies": {
<<<<<<< HEAD
    "@swc/core": "^1.4.11",
    "@swc/jest": "^0.2.26",
    "@testing-library/jest-dom": "^6.4.2",
    "@testing-library/react": "^14.1.2",
    "@testing-library/user-event": "^14.5.1",
    "@types/css-mediaquery": "^0.1.1",
    "@types/jest": "^29.5.2",
    "@types/jest-when": "^3.5.2",
    "@types/react-infinite-scroller": "^1.2.3",
    "@typescript-eslint/eslint-plugin": "^7.0.0",
    "cross-fetch": "^4.0.0",
    "eslint": "^8.18.0",
    "eslint-config-mitodl": "^1.0.0",
    "eslint-config-prettier": "^9.0.0",
    "eslint-import-resolver-typescript": "^3.6.1",
    "eslint-plugin-import": "^2.29.0",
    "eslint-plugin-jest": "^27.1.1",
    "eslint-plugin-mdx": "^2.3.1",
    "eslint-plugin-mocha": "^10.4.1",
    "eslint-plugin-react": "^7.30.1",
    "eslint-plugin-react-hooks": "^4.6.0",
    "eslint-plugin-testing-library": "^6.2.0",
    "jest": "^29.7.0",
    "jest-environment-jsdom": "^29.5.0",
    "jest-fail-on-console": "^3.2.0",
    "jest-watch-typeahead": "^2.2.2",
    "jest-when": "^3.6.0",
    "postcss-styled-syntax": "^0.6.4",
    "prettier": "^3.0.3",
    "prettier-plugin-django-alpine": "^1.2.6",
    "stylelint": "^15.2.0",
    "stylelint-config-standard-scss": "^7.0.1",
    "swc-loader": "^0.2.3",
    "syncpack": "^11.2.1",
    "ts-node": "^10.9.1",
    "type-fest": "^4.14.0",
    "typescript": "^5.4.3"
  },
  "dependencies": {
    "material-ui-popup-state": "^5.1.0",
    "react-onclickoutside": "^6.13.0"
=======
    "syncpack": "^12.3.2"
>>>>>>> c585753d
  }
}<|MERGE_RESOLUTION|>--- conflicted
+++ resolved
@@ -22,50 +22,8 @@
   },
   "packageManager": "yarn@4.1.1",
   "devDependencies": {
-<<<<<<< HEAD
-    "@swc/core": "^1.4.11",
-    "@swc/jest": "^0.2.26",
-    "@testing-library/jest-dom": "^6.4.2",
-    "@testing-library/react": "^14.1.2",
-    "@testing-library/user-event": "^14.5.1",
-    "@types/css-mediaquery": "^0.1.1",
-    "@types/jest": "^29.5.2",
-    "@types/jest-when": "^3.5.2",
-    "@types/react-infinite-scroller": "^1.2.3",
-    "@typescript-eslint/eslint-plugin": "^7.0.0",
-    "cross-fetch": "^4.0.0",
-    "eslint": "^8.18.0",
-    "eslint-config-mitodl": "^1.0.0",
-    "eslint-config-prettier": "^9.0.0",
-    "eslint-import-resolver-typescript": "^3.6.1",
-    "eslint-plugin-import": "^2.29.0",
-    "eslint-plugin-jest": "^27.1.1",
-    "eslint-plugin-mdx": "^2.3.1",
-    "eslint-plugin-mocha": "^10.4.1",
-    "eslint-plugin-react": "^7.30.1",
-    "eslint-plugin-react-hooks": "^4.6.0",
-    "eslint-plugin-testing-library": "^6.2.0",
-    "jest": "^29.7.0",
-    "jest-environment-jsdom": "^29.5.0",
-    "jest-fail-on-console": "^3.2.0",
-    "jest-watch-typeahead": "^2.2.2",
-    "jest-when": "^3.6.0",
-    "postcss-styled-syntax": "^0.6.4",
-    "prettier": "^3.0.3",
-    "prettier-plugin-django-alpine": "^1.2.6",
-    "stylelint": "^15.2.0",
-    "stylelint-config-standard-scss": "^7.0.1",
-    "swc-loader": "^0.2.3",
-    "syncpack": "^11.2.1",
-    "ts-node": "^10.9.1",
-    "type-fest": "^4.14.0",
-    "typescript": "^5.4.3"
-  },
-  "dependencies": {
     "material-ui-popup-state": "^5.1.0",
-    "react-onclickoutside": "^6.13.0"
-=======
+    "react-onclickoutside": "^6.13.0",
     "syncpack": "^12.3.2"
->>>>>>> c585753d
   }
 }