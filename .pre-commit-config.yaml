---
# See https://pre-commit.com for more information
# See https://pre-commit.com/hooks.html for more hooks
ci:
  skip:
    - prettier
    # Because these are local hooks it seems like they won't easily run in pre-commit CI
    - eslint
    - style-lint
repos:
  - repo: https://github.com/pre-commit/pre-commit-hooks
    rev: v4.6.0
    hooks:
      - id: trailing-whitespace
      - id: end-of-file-fixer
        exclude: ".hbs$"
      - id: check-yaml
      - id: check-added-large-files
        exclude: "yarn.lock|.yarn/releases/.*|frontends/.yarn/releases/.*"
      - id: check-merge-conflict
      - id: check-toml
      - id: debug-statements
  - repo: local
    hooks:
      - id: prettier
        name: prettier
        entry: npx prettier --write
        language: node
        types_or:
          [
            javascript,
            jsx,
            ts,
            tsx,
            json,
            scss,
            sass,
            css,
            yaml,
            markdown,
            html,
          ]
  - repo: https://github.com/scop/pre-commit-shfmt
    rev: v3.9.0-1
    hooks:
      - id: shfmt
  - repo: https://github.com/adrienverge/yamllint.git
    rev: v1.35.1
    hooks:
      - id: yamllint
        args: [--format, parsable, -d, relaxed]
  - repo: https://github.com/Yelp/detect-secrets
    rev: v1.5.0
    hooks:
      - id: detect-secrets
        args:
          - --baseline
          - .secrets.baseline
          - --exclude-files
          - .yarn/
          - --exclude-files
          - cassettes/
          - --exclude-files
          - test_json/
          - --exclude-files
          - ".*_test.py"
          - --exclude-files
          - "test_.*.py"
          - --exclude-files
          - poetry.lock
          - --exclude-files
          - yarn.lock
          - --exclude-files
          - ".*/generated/"
        additional_dependencies: ["gibberish-detector"]
  - repo: https://github.com/astral-sh/ruff-pre-commit
<<<<<<< HEAD
    rev: "v0.6.6"
=======
    rev: "v0.6.7"
>>>>>>> 598fac23
    hooks:
      - id: ruff-format
      - id: ruff
        args: [--extend-ignore=D1, --fix]
  - repo: local
    hooks:
      - id: eslint
        name: eslint
        description: "Lint JS/TS files and apply automatic fixes"
        entry: npx eslint --config frontends/.eslintrc.js --fix
        language: node
        types_or: [javascript, jsx, ts, tsx]
        args: []
        exclude: "(node_modules/|.yarn/)"
        require_serial: false
        additional_dependencies:
          - eslint@8
      - id: style-lint
        name: style-lint
        description: "Lint CSS"
        entry: npx stylelint --allow-empty-input --fix
        language: node
        types: [scss, jsx, ts, tsx]
        args: []
        exclude: node_modules/
        require_serial: false
  - repo: https://github.com/shellcheck-py/shellcheck-py
    rev: v0.10.0.1
    hooks:
      - id: shellcheck
        args: ["--severity=warning"]<|MERGE_RESOLUTION|>--- conflicted
+++ resolved
@@ -74,11 +74,7 @@
           - ".*/generated/"
         additional_dependencies: ["gibberish-detector"]
   - repo: https://github.com/astral-sh/ruff-pre-commit
-<<<<<<< HEAD
-    rev: "v0.6.6"
-=======
     rev: "v0.6.7"
->>>>>>> 598fac23
     hooks:
       - id: ruff-format
       - id: ruff
