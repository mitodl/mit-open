openapi: 3.0.3
info:
  title: MIT Open Discussions Course Catalog API
  version: 0.0.1
  description: Open Discussions public API
paths:
  /api/v1/contentfiles/:
    get:
      operationId: contentfiles_list
      description: Viewset for CpntentFiles
      parameters:
      - name: limit
        required: false
        in: query
        description: Number of results to return per page.
        schema:
          type: integer
      - name: offset
        required: false
        in: query
        description: The initial index from which to return the results.
        schema:
          type: integer
      - in: query
        name: run
        schema:
          type: integer
      - in: query
        name: run__learning_resource
        schema:
          type: integer
      - in: query
        name: run__learning_resource__offered_by__name
        schema:
          type: string
      - in: query
        name: run__learning_resource__platform
        schema:
          type: string
      - in: query
        name: run__learning_resource__readable_id
        schema:
          type: string
      - in: query
        name: run__run_id
        schema:
          type: string
      tags:
      - contentfiles
      security:
      - cookieAuth: []
      responses:
        '200':
          content:
            application/json:
              schema:
                $ref: '#/components/schemas/PaginatedContentFileList'
          description: ''
  /api/v1/contentfiles/{id}/:
    get:
      operationId: contentfiles_retrieve
      description: Viewset for CpntentFiles
      parameters:
      - in: path
        name: id
        schema:
          type: integer
        description: A unique integer value identifying this contentfile.
        required: true
      tags:
      - contentfiles
      security:
      - cookieAuth: []
      responses:
        '200':
          content:
            application/json:
              schema:
                $ref: '#/components/schemas/ContentFile'
          description: ''
  /api/v1/courses/:
    get:
      operationId: courses_list
      description: Get a paginated list of learning resources.
      summary: List
      parameters:
      - in: query
        name: department__id
        schema:
          type: integer
      - name: limit
        required: false
        in: query
        description: Number of results to return per page.
        schema:
          type: integer
      - in: query
        name: offered_by__name
        schema:
          type: string
      - name: offset
        required: false
        in: query
        description: The initial index from which to return the results.
        schema:
          type: integer
      - in: query
        name: platform
        schema:
          type: string
      - in: query
        name: resource_type
        schema:
          type: string
          enum:
          - course
          - learning_path
          - program
        description: |-
          * `course` - course
          * `program` - program
          * `learning_path` - learning_path
      tags:
      - courses
      security:
      - cookieAuth: []
      responses:
        '200':
          content:
            application/json:
              schema:
                $ref: '#/components/schemas/PaginatedLearningResourceList'
          description: ''
  /api/v1/courses/{id}/:
    get:
      operationId: courses_retrieve
      description: Retrieve a single learning resource.
      summary: Retrieve
      parameters:
      - in: path
        name: id
        schema:
          type: integer
        description: A unique integer value identifying this learning resource.
        required: true
      tags:
      - courses
      security:
      - cookieAuth: []
      responses:
        '200':
          content:
            application/json:
              schema:
                $ref: '#/components/schemas/LearningResource'
          description: ''
  /api/v1/courses/{run__learning_resource}/contentfiles/:
    get:
      operationId: courses_contentfiles_list
      description: Viewset for LearningResource nested ContentFiles
      parameters:
      - name: limit
        required: false
        in: query
        description: Number of results to return per page.
        schema:
          type: integer
      - name: offset
        required: false
        in: query
        description: The initial index from which to return the results.
        schema:
          type: integer
      - in: query
        name: run
        schema:
          type: integer
      - in: path
        name: run__learning_resource
        schema:
          type: integer
        required: true
      - in: query
        name: run__run_id
        schema:
          type: string
      tags:
      - courses
      security:
      - cookieAuth: []
      responses:
        '200':
          content:
            application/json:
              schema:
                $ref: '#/components/schemas/PaginatedContentFileList'
          description: ''
  /api/v1/courses/{run__learning_resource}/contentfiles/{id}/:
    get:
      operationId: courses_contentfiles_retrieve
      description: Viewset for LearningResource nested ContentFiles
      parameters:
      - in: path
        name: id
        schema:
          type: integer
        description: A unique integer value identifying this contentfile.
        required: true
      - in: path
        name: run__learning_resource
        schema:
          type: integer
        required: true
      tags:
      - courses
      security:
      - cookieAuth: []
      responses:
        '200':
          content:
            application/json:
              schema:
                $ref: '#/components/schemas/ContentFile'
          description: ''
  /api/v1/courses/new/:
    get:
      operationId: courses_new_list
      description: Get a paginated list of newly released resources.
      summary: List New
      parameters:
      - in: query
        name: department__id
        schema:
          type: integer
      - name: limit
        required: false
        in: query
        description: Number of results to return per page.
        schema:
          type: integer
      - in: query
        name: offered_by__name
        schema:
          type: string
      - name: offset
        required: false
        in: query
        description: The initial index from which to return the results.
        schema:
          type: integer
      - in: query
        name: platform
        schema:
          type: string
      - in: query
        name: resource_type
        schema:
          type: string
          enum:
          - course
          - learning_path
          - program
        description: |-
          * `course` - course
          * `program` - program
          * `learning_path` - learning_path
      tags:
      - courses
      security:
      - cookieAuth: []
      responses:
        '200':
          content:
            application/json:
              schema:
                $ref: '#/components/schemas/PaginatedLearningResourceList'
          description: ''
  /api/v1/courses/upcoming/:
    get:
      operationId: courses_upcoming_list
      description: Get a paginated list of upcoming resources.
      summary: List Upcoming
      parameters:
      - in: query
        name: department__id
        schema:
          type: integer
      - name: limit
        required: false
        in: query
        description: Number of results to return per page.
        schema:
          type: integer
      - in: query
        name: offered_by__name
        schema:
          type: string
      - name: offset
        required: false
        in: query
        description: The initial index from which to return the results.
        schema:
          type: integer
      - in: query
        name: platform
        schema:
          type: string
      - in: query
        name: resource_type
        schema:
          type: string
          enum:
          - course
          - learning_path
          - program
        description: |-
          * `course` - course
          * `program` - program
          * `learning_path` - learning_path
      tags:
      - courses
      security:
      - cookieAuth: []
      responses:
        '200':
          content:
            application/json:
              schema:
                $ref: '#/components/schemas/PaginatedLearningResourceList'
          description: ''
  /api/v1/learning_resources/:
    get:
      operationId: learning_resources_list
      description: Get a paginated list of learning resources.
      summary: List
      parameters:
      - in: query
        name: department__id
        schema:
          type: integer
      - name: limit
        required: false
        in: query
        description: Number of results to return per page.
        schema:
          type: integer
      - in: query
        name: offered_by__name
        schema:
          type: string
      - name: offset
        required: false
        in: query
        description: The initial index from which to return the results.
        schema:
          type: integer
      - in: query
        name: platform
        schema:
          type: string
      - in: query
        name: resource_type
        schema:
          type: string
          enum:
          - course
          - learning_path
          - program
        description: |-
          * `course` - course
          * `program` - program
          * `learning_path` - learning_path
      tags:
      - learning_resources
      security:
      - cookieAuth: []
      responses:
        '200':
          content:
            application/json:
              schema:
                $ref: '#/components/schemas/PaginatedLearningResourceList'
          description: ''
  /api/v1/learning_resources/{id}/:
    get:
      operationId: learning_resources_retrieve
      description: Retrieve a single learning resource.
      summary: Retrieve
      parameters:
      - in: path
        name: id
        schema:
          type: integer
        description: A unique integer value identifying this learning resource.
        required: true
      tags:
      - learning_resources
      security:
      - cookieAuth: []
      responses:
        '200':
          content:
            application/json:
              schema:
                $ref: '#/components/schemas/LearningResource'
          description: ''
  /api/v1/learning_resources/{run__learning_resource}/contentfiles/:
    get:
      operationId: learning_resources_contentfiles_list
      description: Viewset for LearningResource nested ContentFiles
      parameters:
      - name: limit
        required: false
        in: query
        description: Number of results to return per page.
        schema:
          type: integer
      - name: offset
        required: false
        in: query
        description: The initial index from which to return the results.
        schema:
          type: integer
      - in: query
        name: run
        schema:
          type: integer
      - in: path
        name: run__learning_resource
        schema:
          type: integer
        required: true
      - in: query
        name: run__run_id
        schema:
          type: string
      tags:
      - learning_resources
      security:
      - cookieAuth: []
      responses:
        '200':
          content:
            application/json:
              schema:
                $ref: '#/components/schemas/PaginatedContentFileList'
          description: ''
  /api/v1/learning_resources/{run__learning_resource}/contentfiles/{id}/:
    get:
      operationId: learning_resources_contentfiles_retrieve
      description: Viewset for LearningResource nested ContentFiles
      parameters:
      - in: path
        name: id
        schema:
          type: integer
        description: A unique integer value identifying this contentfile.
        required: true
      - in: path
        name: run__learning_resource
        schema:
          type: integer
        required: true
      tags:
      - learning_resources
      security:
      - cookieAuth: []
      responses:
        '200':
          content:
            application/json:
              schema:
                $ref: '#/components/schemas/ContentFile'
          description: ''
  /api/v1/learning_resources/new/:
    get:
      operationId: learning_resources_new_list
      description: Get a paginated list of newly released resources.
      summary: List New
      parameters:
      - in: query
        name: department__id
        schema:
          type: integer
      - name: limit
        required: false
        in: query
        description: Number of results to return per page.
        schema:
          type: integer
      - in: query
        name: offered_by__name
        schema:
          type: string
      - name: offset
        required: false
        in: query
        description: The initial index from which to return the results.
        schema:
          type: integer
      - in: query
        name: platform
        schema:
          type: string
      - in: query
        name: resource_type
        schema:
          type: string
          enum:
          - course
          - learning_path
          - program
        description: |-
          * `course` - course
          * `program` - program
          * `learning_path` - learning_path
      tags:
      - learning_resources
      security:
      - cookieAuth: []
      responses:
        '200':
          content:
            application/json:
              schema:
                $ref: '#/components/schemas/PaginatedLearningResourceList'
          description: ''
  /api/v1/learning_resources/upcoming/:
    get:
      operationId: learning_resources_upcoming_list
      description: Get a paginated list of upcoming resources.
      summary: List Upcoming
      parameters:
      - in: query
        name: department__id
        schema:
          type: integer
      - name: limit
        required: false
        in: query
        description: Number of results to return per page.
        schema:
          type: integer
      - in: query
        name: offered_by__name
        schema:
          type: string
      - name: offset
        required: false
        in: query
        description: The initial index from which to return the results.
        schema:
          type: integer
      - in: query
        name: platform
        schema:
          type: string
      - in: query
        name: resource_type
        schema:
          type: string
          enum:
          - course
          - learning_path
          - program
        description: |-
          * `course` - course
          * `program` - program
          * `learning_path` - learning_path
      tags:
      - learning_resources
      security:
      - cookieAuth: []
      responses:
        '200':
          content:
            application/json:
              schema:
                $ref: '#/components/schemas/PaginatedLearningResourceList'
          description: ''
  /api/v1/learningpaths/:
    get:
      operationId: learningpaths_list
      description: Get a paginated list of learning resources.
      summary: List
      parameters:
      - in: query
        name: department__id
        schema:
          type: integer
      - name: limit
        required: false
        in: query
        description: Number of results to return per page.
        schema:
          type: integer
      - in: query
        name: offered_by__name
        schema:
          type: string
      - name: offset
        required: false
        in: query
        description: The initial index from which to return the results.
        schema:
          type: integer
      - in: query
        name: platform
        schema:
          type: string
      - in: query
        name: resource_type
        schema:
          type: string
          enum:
          - course
          - learning_path
          - program
        description: |-
          * `course` - course
          * `program` - program
          * `learning_path` - learning_path
      tags:
      - learningpaths
      security:
      - cookieAuth: []
      responses:
        '200':
          content:
            application/json:
              schema:
                $ref: '#/components/schemas/PaginatedLearningPathResourceList'
          description: ''
    post:
      operationId: learningpaths_create
      description: Viewset for LearningPaths
      tags:
      - learningpaths
      requestBody:
        content:
          application/json:
            schema:
              $ref: '#/components/schemas/LearningPathResourceRequest'
          application/x-www-form-urlencoded:
            schema:
              $ref: '#/components/schemas/LearningPathResourceRequest'
          multipart/form-data:
            schema:
              $ref: '#/components/schemas/LearningPathResourceRequest'
        required: true
      security:
      - cookieAuth: []
      responses:
        '201':
          content:
            application/json:
              schema:
                $ref: '#/components/schemas/LearningPathResource'
          description: ''
  /api/v1/learningpaths/{parent_id}/resources/:
    get:
      operationId: learningpaths_resources_list
      description: Viewset for LearningPath related resources
      parameters:
      - name: limit
        required: false
        in: query
        description: Number of results to return per page.
        schema:
          type: integer
      - name: offset
        required: false
        in: query
        description: The initial index from which to return the results.
        schema:
          type: integer
      - in: path
        name: parent_id
        schema:
          type: integer
        required: true
      tags:
      - learningpaths
      security:
      - cookieAuth: []
      responses:
        '200':
          content:
            application/json:
              schema:
                $ref: '#/components/schemas/PaginatedLearningPathRelationshipList'
          description: ''
    post:
      operationId: learningpaths_resources_create
      description: Viewset for LearningPath related resources
      parameters:
      - in: path
        name: parent_id
        schema:
          type: integer
        required: true
      tags:
      - learningpaths
      requestBody:
        content:
          application/json:
            schema:
              $ref: '#/components/schemas/LearningPathRelationshipRequest'
          application/x-www-form-urlencoded:
            schema:
              $ref: '#/components/schemas/LearningPathRelationshipRequest'
          multipart/form-data:
            schema:
              $ref: '#/components/schemas/LearningPathRelationshipRequest'
        required: true
      security:
      - cookieAuth: []
      responses:
        '201':
          content:
            application/json:
              schema:
                $ref: '#/components/schemas/LearningPathRelationship'
          description: ''
  /api/v1/learningpaths/{parent_id}/resources/{id}/:
    get:
      operationId: learningpaths_resources_retrieve
      description: Viewset for LearningPath related resources
      parameters:
      - in: path
        name: id
        schema:
          type: integer
        description: A unique integer value identifying this learning resource relationship.
        required: true
      - in: path
        name: parent_id
        schema:
          type: integer
        required: true
      tags:
      - learningpaths
      security:
      - cookieAuth: []
      responses:
        '200':
          content:
            application/json:
              schema:
                $ref: '#/components/schemas/LearningPathRelationship'
          description: ''
    put:
      operationId: learningpaths_resources_update
      description: Viewset for LearningPath related resources
      parameters:
      - in: path
        name: id
        schema:
          type: integer
        description: A unique integer value identifying this learning resource relationship.
        required: true
      - in: path
        name: parent_id
        schema:
          type: integer
        required: true
      tags:
      - learningpaths
      requestBody:
        content:
          application/json:
            schema:
              $ref: '#/components/schemas/LearningPathRelationshipRequest'
          application/x-www-form-urlencoded:
            schema:
              $ref: '#/components/schemas/LearningPathRelationshipRequest'
          multipart/form-data:
            schema:
              $ref: '#/components/schemas/LearningPathRelationshipRequest'
        required: true
      security:
      - cookieAuth: []
      responses:
        '200':
          content:
            application/json:
              schema:
                $ref: '#/components/schemas/LearningPathRelationship'
          description: ''
    patch:
      operationId: learningpaths_resources_partial_update
      description: Viewset for LearningPath related resources
      parameters:
      - in: path
        name: id
        schema:
          type: integer
        description: A unique integer value identifying this learning resource relationship.
        required: true
      - in: path
        name: parent_id
        schema:
          type: integer
        required: true
      tags:
      - learningpaths
      requestBody:
        content:
          application/json:
            schema:
              $ref: '#/components/schemas/PatchedLearningPathRelationshipRequest'
          application/x-www-form-urlencoded:
            schema:
              $ref: '#/components/schemas/PatchedLearningPathRelationshipRequest'
          multipart/form-data:
            schema:
              $ref: '#/components/schemas/PatchedLearningPathRelationshipRequest'
      security:
      - cookieAuth: []
      responses:
        '200':
          content:
            application/json:
              schema:
                $ref: '#/components/schemas/LearningPathRelationship'
          description: ''
    delete:
      operationId: learningpaths_resources_destroy
      description: Viewset for LearningPath related resources
      parameters:
      - in: path
        name: id
        schema:
          type: integer
        description: A unique integer value identifying this learning resource relationship.
        required: true
      - in: path
        name: parent_id
        schema:
          type: integer
        required: true
      tags:
      - learningpaths
      security:
      - cookieAuth: []
      responses:
        '204':
          description: No response body
  /api/v1/learningpaths/{id}/:
    get:
      operationId: learningpaths_retrieve
      description: Retrieve a single learning resource.
      summary: Retrieve
      parameters:
      - in: path
        name: id
        schema:
          type: integer
        description: A unique integer value identifying this learning resource.
        required: true
      tags:
      - learningpaths
      security:
      - cookieAuth: []
      responses:
        '200':
          content:
            application/json:
              schema:
                $ref: '#/components/schemas/LearningPathResource'
          description: ''
    put:
      operationId: learningpaths_update
      description: Viewset for LearningPaths
      parameters:
      - in: path
        name: id
        schema:
          type: integer
        description: A unique integer value identifying this learning resource.
        required: true
      tags:
      - learningpaths
      requestBody:
        content:
          application/json:
            schema:
              $ref: '#/components/schemas/LearningPathResourceRequest'
          application/x-www-form-urlencoded:
            schema:
              $ref: '#/components/schemas/LearningPathResourceRequest'
          multipart/form-data:
            schema:
              $ref: '#/components/schemas/LearningPathResourceRequest'
        required: true
      security:
      - cookieAuth: []
      responses:
        '200':
          content:
            application/json:
              schema:
                $ref: '#/components/schemas/LearningPathResource'
          description: ''
    patch:
      operationId: learningpaths_partial_update
      description: Viewset for LearningPaths
      parameters:
      - in: path
        name: id
        schema:
          type: integer
        description: A unique integer value identifying this learning resource.
        required: true
      tags:
      - learningpaths
      requestBody:
        content:
          application/json:
            schema:
              $ref: '#/components/schemas/PatchedLearningPathResourceRequest'
          application/x-www-form-urlencoded:
            schema:
              $ref: '#/components/schemas/PatchedLearningPathResourceRequest'
          multipart/form-data:
            schema:
              $ref: '#/components/schemas/PatchedLearningPathResourceRequest'
      security:
      - cookieAuth: []
      responses:
        '200':
          content:
            application/json:
              schema:
                $ref: '#/components/schemas/LearningPathResource'
          description: ''
    delete:
      operationId: learningpaths_destroy
      description: Viewset for LearningPaths
      parameters:
      - in: path
        name: id
        schema:
          type: integer
        description: A unique integer value identifying this learning resource.
        required: true
      tags:
      - learningpaths
      security:
      - cookieAuth: []
      responses:
        '204':
          description: No response body
  /api/v1/learningpaths/new/:
    get:
      operationId: learningpaths_new_list
      description: Get a paginated list of newly released resources.
      summary: List New
      parameters:
      - in: query
        name: department__id
        schema:
          type: integer
      - name: limit
        required: false
        in: query
        description: Number of results to return per page.
        schema:
          type: integer
      - in: query
        name: offered_by__name
        schema:
          type: string
      - name: offset
        required: false
        in: query
        description: The initial index from which to return the results.
        schema:
          type: integer
      - in: query
        name: platform
        schema:
          type: string
      - in: query
        name: resource_type
        schema:
          type: string
          enum:
          - course
          - learning_path
          - program
        description: |-
          * `course` - course
          * `program` - program
          * `learning_path` - learning_path
      tags:
      - learningpaths
      security:
      - cookieAuth: []
      responses:
        '200':
          content:
            application/json:
              schema:
                $ref: '#/components/schemas/PaginatedLearningResourceList'
          description: ''
  /api/v1/learningpaths/upcoming/:
    get:
      operationId: learningpaths_upcoming_list
      description: Get a paginated list of upcoming resources.
      summary: List Upcoming
      parameters:
      - in: query
        name: department__id
        schema:
          type: integer
      - name: limit
        required: false
        in: query
        description: Number of results to return per page.
        schema:
          type: integer
      - in: query
        name: offered_by__name
        schema:
          type: string
      - name: offset
        required: false
        in: query
        description: The initial index from which to return the results.
        schema:
          type: integer
      - in: query
        name: platform
        schema:
          type: string
      - in: query
        name: resource_type
        schema:
          type: string
          enum:
          - course
          - learning_path
          - program
        description: |-
          * `course` - course
          * `program` - program
          * `learning_path` - learning_path
      tags:
      - learningpaths
      security:
      - cookieAuth: []
      responses:
        '200':
          content:
            application/json:
              schema:
                $ref: '#/components/schemas/PaginatedLearningResourceList'
          description: ''
  /api/v1/programs/:
    get:
      operationId: programs_list
      description: Get a paginated list of learning resources.
      summary: List
      parameters:
      - in: query
        name: department__id
        schema:
          type: integer
      - name: limit
        required: false
        in: query
        description: Number of results to return per page.
        schema:
          type: integer
      - in: query
        name: offered_by__name
        schema:
          type: string
      - name: offset
        required: false
        in: query
        description: The initial index from which to return the results.
        schema:
          type: integer
      - in: query
        name: platform
        schema:
          type: string
      - in: query
        name: resource_type
        schema:
          type: string
          enum:
          - course
          - learning_path
          - program
        description: |-
          * `course` - course
          * `program` - program
          * `learning_path` - learning_path
      tags:
      - programs
      security:
      - cookieAuth: []
      responses:
        '200':
          content:
            application/json:
              schema:
                $ref: '#/components/schemas/PaginatedLearningResourceList'
          description: ''
  /api/v1/programs/{id}/:
    get:
      operationId: programs_retrieve
      description: Retrieve a single learning resource.
      summary: Retrieve
      parameters:
      - in: path
        name: id
        schema:
          type: integer
        description: A unique integer value identifying this learning resource.
        required: true
      tags:
      - programs
      security:
      - cookieAuth: []
      responses:
        '200':
          content:
            application/json:
              schema:
                $ref: '#/components/schemas/LearningResource'
          description: ''
  /api/v1/programs/new/:
    get:
      operationId: programs_new_list
      description: Get a paginated list of newly released resources.
      summary: List New
      parameters:
      - in: query
        name: department__id
        schema:
          type: integer
      - name: limit
        required: false
        in: query
        description: Number of results to return per page.
        schema:
          type: integer
      - in: query
        name: offered_by__name
        schema:
          type: string
      - name: offset
        required: false
        in: query
        description: The initial index from which to return the results.
        schema:
          type: integer
      - in: query
        name: platform
        schema:
          type: string
      - in: query
        name: resource_type
        schema:
          type: string
          enum:
          - course
          - learning_path
          - program
        description: |-
          * `course` - course
          * `program` - program
          * `learning_path` - learning_path
      tags:
      - programs
      security:
      - cookieAuth: []
      responses:
        '200':
          content:
            application/json:
              schema:
                $ref: '#/components/schemas/PaginatedLearningResourceList'
          description: ''
  /api/v1/programs/upcoming/:
    get:
      operationId: programs_upcoming_list
      description: Get a paginated list of upcoming resources.
      summary: List Upcoming
      parameters:
      - in: query
        name: department__id
        schema:
          type: integer
      - name: limit
        required: false
        in: query
        description: Number of results to return per page.
        schema:
          type: integer
      - in: query
        name: offered_by__name
        schema:
          type: string
      - name: offset
        required: false
        in: query
        description: The initial index from which to return the results.
        schema:
          type: integer
      - in: query
        name: platform
        schema:
          type: string
      - in: query
        name: resource_type
        schema:
          type: string
          enum:
          - course
          - learning_path
          - program
        description: |-
          * `course` - course
          * `program` - program
          * `learning_path` - learning_path
      tags:
      - programs
      security:
      - cookieAuth: []
      responses:
        '200':
          content:
            application/json:
              schema:
                $ref: '#/components/schemas/PaginatedLearningResourceList'
          description: ''
  /api/v1/topics/:
    get:
      operationId: topics_list
      description: Viewset for topics
      parameters:
      - name: limit
        required: false
        in: query
        description: Number of results to return per page.
        schema:
          type: integer
      - name: offset
        required: false
        in: query
        description: The initial index from which to return the results.
        schema:
          type: integer
      tags:
      - topics
      security:
      - cookieAuth: []
      responses:
        '200':
          content:
            application/json:
              schema:
                $ref: '#/components/schemas/PaginatedLearningResourceTopicList'
          description: ''
  /api/v1/topics/{id}/:
    get:
      operationId: topics_retrieve
      description: Viewset for topics
      parameters:
      - in: path
        name: id
        schema:
          type: integer
        description: A unique integer value identifying this learning resource topic.
        required: true
      tags:
      - topics
      security:
      - cookieAuth: []
      responses:
        '200':
          content:
            application/json:
              schema:
                $ref: '#/components/schemas/LearningResourceTopic'
          description: ''
  /api/v1/userlists/:
    get:
      operationId: userlists_list
      description: Viewset for UserLists
      parameters:
      - name: limit
        required: false
        in: query
        description: Number of results to return per page.
        schema:
          type: integer
      - name: offset
        required: false
        in: query
        description: The initial index from which to return the results.
        schema:
          type: integer
      tags:
      - userlists
      security:
      - cookieAuth: []
      responses:
        '200':
          content:
            application/json:
              schema:
                $ref: '#/components/schemas/PaginatedUserListList'
          description: ''
    post:
      operationId: userlists_create
      description: Viewset for UserLists
      tags:
      - userlists
      requestBody:
        content:
          application/json:
            schema:
              $ref: '#/components/schemas/UserListRequest'
          application/x-www-form-urlencoded:
            schema:
              $ref: '#/components/schemas/UserListRequest'
          multipart/form-data:
            schema:
              $ref: '#/components/schemas/UserListRequest'
        required: true
      security:
      - cookieAuth: []
      responses:
        '201':
          content:
            application/json:
              schema:
                $ref: '#/components/schemas/UserList'
          description: ''
  /api/v1/userlists/{parent_id}/resources/:
    get:
      operationId: userlists_resources_list
      description: Viewset for UserListRelationships
      parameters:
      - name: limit
        required: false
        in: query
        description: Number of results to return per page.
        schema:
          type: integer
      - name: offset
        required: false
        in: query
        description: The initial index from which to return the results.
        schema:
          type: integer
      - in: path
        name: parent_id
        schema:
          type: integer
        required: true
      tags:
      - userlists
      security:
      - cookieAuth: []
      responses:
        '200':
          content:
            application/json:
              schema:
                $ref: '#/components/schemas/PaginatedUserListRelationshipList'
          description: ''
    post:
      operationId: userlists_resources_create
      description: Viewset for UserListRelationships
      parameters:
      - in: path
        name: parent_id
        schema:
          type: integer
        required: true
      tags:
      - userlists
      requestBody:
        content:
          application/json:
            schema:
              $ref: '#/components/schemas/UserListRelationshipRequest'
          application/x-www-form-urlencoded:
            schema:
              $ref: '#/components/schemas/UserListRelationshipRequest'
          multipart/form-data:
            schema:
              $ref: '#/components/schemas/UserListRelationshipRequest'
        required: true
      security:
      - cookieAuth: []
      responses:
        '201':
          content:
            application/json:
              schema:
                $ref: '#/components/schemas/UserListRelationship'
          description: ''
  /api/v1/userlists/{parent_id}/resources/{id}/:
    get:
      operationId: userlists_resources_retrieve
      description: Viewset for UserListRelationships
      parameters:
      - in: path
        name: id
        schema:
          type: integer
        description: A unique integer value identifying this user list relationship.
        required: true
      - in: path
        name: parent_id
        schema:
          type: integer
        required: true
      tags:
      - userlists
      security:
      - cookieAuth: []
      responses:
        '200':
          content:
            application/json:
              schema:
                $ref: '#/components/schemas/UserListRelationship'
          description: ''
    put:
      operationId: userlists_resources_update
      description: Viewset for UserListRelationships
      parameters:
      - in: path
        name: id
        schema:
          type: integer
        description: A unique integer value identifying this user list relationship.
        required: true
      - in: path
        name: parent_id
        schema:
          type: integer
        required: true
      tags:
      - userlists
      requestBody:
        content:
          application/json:
            schema:
              $ref: '#/components/schemas/UserListRelationshipRequest'
          application/x-www-form-urlencoded:
            schema:
              $ref: '#/components/schemas/UserListRelationshipRequest'
          multipart/form-data:
            schema:
              $ref: '#/components/schemas/UserListRelationshipRequest'
        required: true
      security:
      - cookieAuth: []
      responses:
        '200':
          content:
            application/json:
              schema:
                $ref: '#/components/schemas/UserListRelationship'
          description: ''
    patch:
      operationId: userlists_resources_partial_update
      description: Viewset for UserListRelationships
      parameters:
      - in: path
        name: id
        schema:
          type: integer
        description: A unique integer value identifying this user list relationship.
        required: true
      - in: path
        name: parent_id
        schema:
          type: integer
        required: true
      tags:
      - userlists
      requestBody:
        content:
          application/json:
            schema:
              $ref: '#/components/schemas/PatchedUserListRelationshipRequest'
          application/x-www-form-urlencoded:
            schema:
              $ref: '#/components/schemas/PatchedUserListRelationshipRequest'
          multipart/form-data:
            schema:
              $ref: '#/components/schemas/PatchedUserListRelationshipRequest'
      security:
      - cookieAuth: []
      responses:
        '200':
          content:
            application/json:
              schema:
                $ref: '#/components/schemas/UserListRelationship'
          description: ''
    delete:
      operationId: userlists_resources_destroy
      description: Viewset for UserListRelationships
      parameters:
      - in: path
        name: id
        schema:
          type: integer
        description: A unique integer value identifying this user list relationship.
        required: true
      - in: path
        name: parent_id
        schema:
          type: integer
        required: true
      tags:
      - userlists
      security:
      - cookieAuth: []
      responses:
        '204':
          description: No response body
  /api/v1/userlists/{id}/:
    get:
      operationId: userlists_retrieve
      description: Viewset for UserLists
      parameters:
      - in: path
        name: id
        schema:
          type: integer
        description: A unique integer value identifying this user list.
        required: true
      tags:
      - userlists
      security:
      - cookieAuth: []
      responses:
        '200':
          content:
            application/json:
              schema:
                $ref: '#/components/schemas/UserList'
          description: ''
    put:
      operationId: userlists_update
      description: Viewset for UserLists
      parameters:
      - in: path
        name: id
        schema:
          type: integer
        description: A unique integer value identifying this user list.
        required: true
      tags:
      - userlists
      requestBody:
        content:
          application/json:
            schema:
              $ref: '#/components/schemas/UserListRequest'
          application/x-www-form-urlencoded:
            schema:
              $ref: '#/components/schemas/UserListRequest'
          multipart/form-data:
            schema:
              $ref: '#/components/schemas/UserListRequest'
        required: true
      security:
      - cookieAuth: []
      responses:
        '200':
          content:
            application/json:
              schema:
                $ref: '#/components/schemas/UserList'
          description: ''
    patch:
      operationId: userlists_partial_update
      description: Viewset for UserLists
      parameters:
      - in: path
        name: id
        schema:
          type: integer
        description: A unique integer value identifying this user list.
        required: true
      tags:
      - userlists
      requestBody:
        content:
          application/json:
            schema:
              $ref: '#/components/schemas/PatchedUserListRequest'
          application/x-www-form-urlencoded:
            schema:
              $ref: '#/components/schemas/PatchedUserListRequest'
          multipart/form-data:
            schema:
              $ref: '#/components/schemas/PatchedUserListRequest'
      security:
      - cookieAuth: []
      responses:
        '200':
          content:
            application/json:
              schema:
                $ref: '#/components/schemas/UserList'
          description: ''
    delete:
      operationId: userlists_destroy
      description: Viewset for UserLists
      parameters:
      - in: path
        name: id
        schema:
          type: integer
        description: A unique integer value identifying this user list.
        required: true
      tags:
      - userlists
      security:
      - cookieAuth: []
      responses:
        '204':
          description: No response body
components:
  schemas:
    ContentFile:
      type: object
      description: Serializer class for course run ContentFiles
      properties:
        id:
          type: integer
          readOnly: true
        run_id:
          type: string
        run_title:
          type: string
        run_slug:
          type: string
        department:
          type: string
        semester:
          type: string
        year:
          type: integer
        topics:
          type: array
          items:
            type: string
        key:
          type: string
          nullable: true
          maxLength: 1024
        uid:
          type: string
          nullable: true
          maxLength: 36
        title:
          type: string
          nullable: true
          maxLength: 1024
        short_description:
          type: string
        url:
          type: string
          nullable: true
        short_url:
          type: string
          nullable: true
        section:
          type: string
          nullable: true
          maxLength: 512
        section_slug:
          type: string
          nullable: true
          maxLength: 512
        file_type:
          type: string
          nullable: true
          maxLength: 128
        content_type:
          $ref: '#/components/schemas/ContentTypeEnum'
        content:
          type: string
          nullable: true
        content_title:
          type: string
          nullable: true
          maxLength: 1024
        content_author:
          type: string
          nullable: true
          maxLength: 1024
        content_language:
          type: string
          nullable: true
          maxLength: 24
        image_src:
          type: string
          format: uri
          nullable: true
          maxLength: 200
        resource_id:
          type: string
        resource_readable_id:
          type: string
        resource_readable_num:
          type: string
        resource_type:
          type: string
          readOnly: true
      required:
      - department
      - id
      - resource_id
      - resource_readable_id
      - resource_readable_num
      - resource_type
      - run_id
      - run_slug
      - run_title
      - semester
      - short_description
      - topics
      - year
    ContentTypeEnum:
      enum:
      - page
      - file
      - vertical
      type: string
      description: |-
        * `page` - page
        * `file` - file
        * `vertical` - vertical
    Course:
      type: object
      description: Serializer for the Course model
      properties:
        extra_course_numbers:
          type: array
          items:
            type: string
            maxLength: 128
          nullable: true
    CourseRequest:
      type: object
      description: Serializer for the Course model
      properties:
        extra_course_numbers:
          type: array
          items:
            type: string
            minLength: 1
            maxLength: 128
          nullable: true
    LearningPath:
      type: object
      description: Serializer for the LearningPath model
      properties:
        id:
          type: integer
          readOnly: true
        item_count:
          type: integer
          description: Return the number of items in the list
          readOnly: true
        author:
          type: integer
      required:
      - author
      - id
      - item_count
    LearningPathRelationship:
      type: object
      description: Specialized serializer for a LearningPath relationship
      properties:
        id:
          type: integer
          readOnly: true
        resource:
          allOf:
          - $ref: '#/components/schemas/LearningResource'
          readOnly: true
        position:
          type: integer
          maximum: 2147483647
          minimum: 0
        parent:
          type: integer
        child:
          type: integer
      required:
      - child
      - id
      - parent
      - resource
    LearningPathRelationshipRequest:
      type: object
      description: Specialized serializer for a LearningPath relationship
      properties:
        position:
          type: integer
          maximum: 2147483647
          minimum: 0
        parent:
          type: integer
        child:
          type: integer
      required:
      - child
      - parent
    LearningPathRequest:
      type: object
      description: Serializer for the LearningPath model
      properties:
        author:
          type: integer
      required:
      - author
    LearningPathResource:
      type: object
      description: CRUD serializer for LearningPath resources
      properties:
        id:
          type: integer
          readOnly: true
        topics:
          type: array
          items:
            $ref: '#/components/schemas/LearningResourceTopic'
        offered_by:
          type: array
          items:
            type: string
          readOnly: true
          nullable: true
        resource_content_tags:
          type: array
          items:
            type: string
          readOnly: true
          nullable: true
        department:
          allOf:
          - $ref: '#/components/schemas/LearningResourceDepartment'
          readOnly: true
          nullable: true
        audience:
          type: string
          nullable: true
          description: Returns the audience for the learning resource
          readOnly: true
        certification:
          type: string
          nullable: true
          description: Returns the certification for the learning resource
          readOnly: true
        prices:
          type: string
          nullable: true
          description: Returns the prices for the learning resource
          readOnly: true
        course:
          allOf:
          - $ref: '#/components/schemas/Course'
          readOnly: true
          nullable: true
        learning_path:
          allOf:
          - $ref: '#/components/schemas/LearningPath'
          readOnly: true
          nullable: true
        runs:
          type: array
          items:
            $ref: '#/components/schemas/LearningResourceRun'
          readOnly: true
          nullable: true
        image:
          allOf:
          - $ref: '#/components/schemas/LearningResourceImage'
          nullable: true
          readOnly: true
        learning_path_parents:
          type: array
          items:
            $ref: '#/components/schemas/MicroLearningPathRelationship'
          nullable: true
          readOnly: true
        user_list_parents:
          type: array
          items:
            $ref: '#/components/schemas/MicroUserListRelationship'
          nullable: true
          readOnly: true
        program:
          allOf:
          - $ref: '#/components/schemas/Program'
          readOnly: true
          nullable: true
        readable_id:
          type: string
          maxLength: 128
        title:
          type: string
          maxLength: 256
        description:
          type: string
          nullable: true
        full_description:
          type: string
          nullable: true
        last_modified:
          type: string
          format: date-time
          nullable: true
        published:
          type: boolean
        languages:
          type: array
          items:
            type: string
            maxLength: 24
          nullable: true
        url:
          type: string
          format: uri
          nullable: true
          maxLength: 2048
        resource_type:
          $ref: '#/components/schemas/ResourceTypeEnum'
        platform:
          type: string
          readOnly: true
          nullable: true
        resources:
          type: array
          items:
            type: integer
          readOnly: true
      required:
      - audience
      - certification
      - course
      - department
      - id
      - image
      - learning_path
      - learning_path_parents
      - offered_by
      - platform
      - prices
      - program
      - readable_id
      - resource_content_tags
      - resource_type
      - resources
      - runs
      - title
      - user_list_parents
    LearningPathResourceRequest:
      type: object
      description: CRUD serializer for LearningPath resources
      properties:
        topics:
          type: array
          items:
            $ref: '#/components/schemas/LearningResourceTopic'
        readable_id:
          type: string
          minLength: 1
          maxLength: 128
        title:
          type: string
          minLength: 1
          maxLength: 256
        description:
          type: string
          nullable: true
        full_description:
          type: string
          nullable: true
        last_modified:
          type: string
          format: date-time
          nullable: true
        published:
          type: boolean
        languages:
          type: array
          items:
            type: string
            minLength: 1
            maxLength: 24
          nullable: true
        url:
          type: string
          format: uri
          nullable: true
          minLength: 1
          maxLength: 2048
        resource_type:
          $ref: '#/components/schemas/ResourceTypeEnum'
      required:
      - readable_id
      - resource_type
      - title
    LearningResource:
      type: object
      description: Serializer for LearningResource, with program included
      properties:
        id:
          type: integer
          readOnly: true
        topics:
          type: array
          items:
            $ref: '#/components/schemas/LearningResourceTopic'
        offered_by:
          type: array
          items:
            type: string
          readOnly: true
          nullable: true
        resource_content_tags:
          type: array
          items:
            type: string
          readOnly: true
          nullable: true
        department:
          allOf:
          - $ref: '#/components/schemas/LearningResourceDepartment'
          readOnly: true
          nullable: true
        audience:
          type: string
          nullable: true
          description: Returns the audience for the learning resource
          readOnly: true
        certification:
          type: string
          nullable: true
          description: Returns the certification for the learning resource
          readOnly: true
        prices:
          type: string
          nullable: true
          description: Returns the prices for the learning resource
          readOnly: true
        course:
          allOf:
          - $ref: '#/components/schemas/Course'
          readOnly: true
          nullable: true
        learning_path:
          allOf:
          - $ref: '#/components/schemas/LearningPath'
          readOnly: true
          nullable: true
        runs:
          type: array
          items:
            $ref: '#/components/schemas/LearningResourceRun'
          readOnly: true
          nullable: true
        image:
          allOf:
          - $ref: '#/components/schemas/LearningResourceImage'
          nullable: true
          readOnly: true
        learning_path_parents:
          type: array
          items:
            $ref: '#/components/schemas/MicroLearningPathRelationship'
          nullable: true
          readOnly: true
        user_list_parents:
          type: array
          items:
            $ref: '#/components/schemas/MicroUserListRelationship'
          nullable: true
          readOnly: true
        program:
          allOf:
          - $ref: '#/components/schemas/Program'
          readOnly: true
          nullable: true
        readable_id:
          type: string
          maxLength: 128
        title:
          type: string
          maxLength: 256
        description:
          type: string
          nullable: true
        full_description:
          type: string
          nullable: true
        last_modified:
          type: string
          format: date-time
          nullable: true
        published:
          type: boolean
        languages:
          type: array
          items:
            type: string
            maxLength: 24
          nullable: true
        url:
          type: string
          format: uri
          nullable: true
          maxLength: 2048
        resource_type:
          $ref: '#/components/schemas/ResourceTypeEnum'
        platform:
          type: string
          nullable: true
      required:
      - audience
      - certification
      - course
      - department
      - id
      - image
      - learning_path
      - learning_path_parents
      - offered_by
      - platform
      - prices
      - program
      - readable_id
      - resource_content_tags
      - resource_type
      - runs
      - title
      - user_list_parents
    LearningResourceBase:
      type: object
      description: Serializer for LearningResource, minus program
      properties:
        id:
          type: integer
          readOnly: true
        topics:
          type: array
          items:
            $ref: '#/components/schemas/LearningResourceTopic'
        offered_by:
          type: array
          items:
            type: string
          readOnly: true
          nullable: true
        resource_content_tags:
          type: array
          items:
            type: string
          readOnly: true
          nullable: true
        department:
          allOf:
          - $ref: '#/components/schemas/LearningResourceDepartment'
          readOnly: true
          nullable: true
        audience:
          type: string
          nullable: true
          description: Returns the audience for the learning resource
          readOnly: true
        certification:
          type: string
          nullable: true
          description: Returns the certification for the learning resource
          readOnly: true
        prices:
          type: string
          nullable: true
          description: Returns the prices for the learning resource
          readOnly: true
        course:
          allOf:
          - $ref: '#/components/schemas/Course'
          readOnly: true
          nullable: true
        learning_path:
          allOf:
          - $ref: '#/components/schemas/LearningPath'
          readOnly: true
          nullable: true
        runs:
          type: array
          items:
            $ref: '#/components/schemas/LearningResourceRun'
          readOnly: true
          nullable: true
        image:
          allOf:
          - $ref: '#/components/schemas/LearningResourceImage'
          nullable: true
          readOnly: true
        learning_path_parents:
          type: array
          items:
            $ref: '#/components/schemas/MicroLearningPathRelationship'
          nullable: true
          readOnly: true
        user_list_parents:
          type: array
          items:
            $ref: '#/components/schemas/MicroUserListRelationship'
          nullable: true
          readOnly: true
        readable_id:
          type: string
          maxLength: 128
        title:
          type: string
          maxLength: 256
        description:
          type: string
          nullable: true
        full_description:
          type: string
          nullable: true
        last_modified:
          type: string
          format: date-time
          nullable: true
        published:
          type: boolean
        languages:
          type: array
          items:
            type: string
            maxLength: 24
          nullable: true
        url:
          type: string
          format: uri
          nullable: true
          maxLength: 2048
        resource_type:
          $ref: '#/components/schemas/ResourceTypeEnum'
        platform:
          type: string
          nullable: true
      required:
      - audience
      - certification
      - course
      - department
      - id
      - image
      - learning_path
      - learning_path_parents
      - offered_by
      - platform
      - prices
      - readable_id
      - resource_content_tags
      - resource_type
      - runs
      - title
      - user_list_parents
    LearningResourceDepartment:
      type: object
      description: Serializer for LearningResourceDepartment
      properties:
        department_id:
          type: string
          maxLength: 6
        name:
          type: string
          maxLength: 256
      required:
      - department_id
      - name
    LearningResourceDepartmentRequest:
      type: object
      description: Serializer for LearningResourceDepartment
      properties:
        department_id:
          type: string
          minLength: 1
          maxLength: 6
        name:
          type: string
          minLength: 1
          maxLength: 256
      required:
      - department_id
      - name
    LearningResourceImage:
      type: object
      description: Serializer for LearningResourceImage
      properties:
        id:
          type: integer
          readOnly: true
        url:
          type: string
          maxLength: 2048
        description:
          type: string
          nullable: true
          maxLength: 1024
        alt:
          type: string
          nullable: true
          maxLength: 1024
      required:
      - id
      - url
    LearningResourceImageRequest:
      type: object
      description: Serializer for LearningResourceImage
      properties:
        url:
          type: string
          minLength: 1
          maxLength: 2048
        description:
          type: string
          nullable: true
          maxLength: 1024
        alt:
          type: string
          nullable: true
          maxLength: 1024
      required:
      - url
    LearningResourceInstructor:
      type: object
      description: Serializer for LearningResourceInstructor model
      properties:
        id:
          type: integer
          readOnly: true
        first_name:
          type: string
          nullable: true
          maxLength: 128
        last_name:
          type: string
          nullable: true
          maxLength: 128
        full_name:
          type: string
          nullable: true
          maxLength: 256
      required:
      - id
    LearningResourceInstructorRequest:
      type: object
      description: Serializer for LearningResourceInstructor model
      properties:
        first_name:
          type: string
          nullable: true
          maxLength: 128
        last_name:
          type: string
          nullable: true
          maxLength: 128
        full_name:
          type: string
          nullable: true
          maxLength: 256
    LearningResourceRequest:
      type: object
      description: Serializer for LearningResource, with program included
      properties:
        topics:
          type: array
          items:
            $ref: '#/components/schemas/LearningResourceTopic'
        readable_id:
          type: string
          minLength: 1
          maxLength: 128
        title:
          type: string
          minLength: 1
          maxLength: 256
        description:
          type: string
          nullable: true
        full_description:
          type: string
          nullable: true
        last_modified:
          type: string
          format: date-time
          nullable: true
        published:
          type: boolean
        languages:
          type: array
          items:
            type: string
            minLength: 1
            maxLength: 24
          nullable: true
        url:
          type: string
          format: uri
          nullable: true
          minLength: 1
          maxLength: 2048
        resource_type:
          $ref: '#/components/schemas/ResourceTypeEnum'
        platform:
          type: string
          minLength: 1
          nullable: true
      required:
      - platform
      - readable_id
      - resource_type
      - title
    LearningResourceRun:
      type: object
      description: Serializer for the LearningResourceRun model
      properties:
        id:
          type: integer
          readOnly: true
        instructors:
          type: array
          items:
            $ref: '#/components/schemas/LearningResourceInstructor'
          readOnly: true
          nullable: true
        image:
          allOf:
          - $ref: '#/components/schemas/LearningResourceImage'
          readOnly: true
          nullable: true
        run_id:
          type: string
          maxLength: 128
        title:
          type: string
          maxLength: 256
        description:
          type: string
          nullable: true
        full_description:
          type: string
          nullable: true
        last_modified:
          type: string
          format: date-time
          nullable: true
        published:
          type: boolean
        languages:
          type: array
          items:
            type: string
            maxLength: 24
          nullable: true
        url:
          type: string
          format: uri
          nullable: true
          maxLength: 2048
        level:
          type: string
          nullable: true
          maxLength: 128
        slug:
          type: string
          nullable: true
          maxLength: 1024
        availability:
          type: string
          nullable: true
          maxLength: 128
        semester:
          type: string
          nullable: true
          maxLength: 20
        year:
          type: integer
          maximum: 2147483647
          minimum: -2147483648
          nullable: true
        start_date:
          type: string
          format: date-time
          nullable: true
        end_date:
          type: string
          format: date-time
          nullable: true
        enrollment_start:
          type: string
          format: date-time
          nullable: true
        enrollment_end:
          type: string
          format: date-time
          nullable: true
        prices:
          type: array
          items:
            type: string
            format: decimal
            pattern: ^-?\d{0,10}(?:\.\d{0,2})?$
          nullable: true
        checksum:
          type: string
          nullable: true
          maxLength: 32
      required:
      - id
      - image
      - instructors
      - run_id
      - title
    LearningResourceRunRequest:
      type: object
      description: Serializer for the LearningResourceRun model
      properties:
        run_id:
          type: string
          minLength: 1
          maxLength: 128
        title:
          type: string
          minLength: 1
          maxLength: 256
        description:
          type: string
          nullable: true
        full_description:
          type: string
          nullable: true
        last_modified:
          type: string
          format: date-time
          nullable: true
        published:
          type: boolean
        languages:
          type: array
          items:
            type: string
            minLength: 1
            maxLength: 24
          nullable: true
        url:
          type: string
          format: uri
          nullable: true
          minLength: 1
          maxLength: 2048
        level:
          type: string
          nullable: true
          maxLength: 128
        slug:
          type: string
          nullable: true
          maxLength: 1024
        availability:
          type: string
          nullable: true
          maxLength: 128
        semester:
          type: string
          nullable: true
          maxLength: 20
        year:
          type: integer
          maximum: 2147483647
          minimum: -2147483648
          nullable: true
        start_date:
          type: string
          format: date-time
          nullable: true
        end_date:
          type: string
          format: date-time
          nullable: true
        enrollment_start:
          type: string
          format: date-time
          nullable: true
        enrollment_end:
          type: string
          format: date-time
          nullable: true
        prices:
          type: array
          items:
            type: string
            format: decimal
            pattern: ^-?\d{0,10}(?:\.\d{0,2})?$
          nullable: true
        checksum:
          type: string
          nullable: true
          maxLength: 32
      required:
      - run_id
      - title
    LearningResourceTopic:
      type: object
      description: Serializer for LearningResourceTopic model
      properties:
        id:
          type: integer
          readOnly: true
        name:
          type: string
          maxLength: 128
      required:
      - id
      - name
    MicroLearningPathRelationship:
      type: object
      description: Serializer containing only parent and child ids for a learning
        path relationship
      properties:
        id:
          type: integer
          readOnly: true
        parent:
          type: integer
          readOnly: true
        child:
          type: integer
          readOnly: true
      required:
      - child
      - id
<<<<<<< HEAD
=======
      - parent_id
    MicroUserListRelationship:
      type: object
      description: Serializer containing only parent and child ids for a user list
        relationship
      properties:
        id:
          type: integer
          readOnly: true
        parent:
          type: integer
          readOnly: true
        child:
          type: integer
          readOnly: true
      required:
      - child
      - id
>>>>>>> e42a1d49
      - parent
    PaginatedContentFileList:
      type: object
      properties:
        count:
          type: integer
          example: 123
        next:
          type: string
          nullable: true
          format: uri
          example: http://api.example.org/accounts/?offset=400&limit=100
        previous:
          type: string
          nullable: true
          format: uri
          example: http://api.example.org/accounts/?offset=200&limit=100
        results:
          type: array
          items:
            $ref: '#/components/schemas/ContentFile'
    PaginatedLearningPathRelationshipList:
      type: object
      properties:
        count:
          type: integer
          example: 123
        next:
          type: string
          nullable: true
          format: uri
          example: http://api.example.org/accounts/?offset=400&limit=100
        previous:
          type: string
          nullable: true
          format: uri
          example: http://api.example.org/accounts/?offset=200&limit=100
        results:
          type: array
          items:
            $ref: '#/components/schemas/LearningPathRelationship'
    PaginatedLearningPathResourceList:
      type: object
      properties:
        count:
          type: integer
          example: 123
        next:
          type: string
          nullable: true
          format: uri
          example: http://api.example.org/accounts/?offset=400&limit=100
        previous:
          type: string
          nullable: true
          format: uri
          example: http://api.example.org/accounts/?offset=200&limit=100
        results:
          type: array
          items:
            $ref: '#/components/schemas/LearningPathResource'
    PaginatedLearningResourceList:
      type: object
      properties:
        count:
          type: integer
          example: 123
        next:
          type: string
          nullable: true
          format: uri
          example: http://api.example.org/accounts/?offset=400&limit=100
        previous:
          type: string
          nullable: true
          format: uri
          example: http://api.example.org/accounts/?offset=200&limit=100
        results:
          type: array
          items:
            $ref: '#/components/schemas/LearningResource'
    PaginatedLearningResourceTopicList:
      type: object
      properties:
        count:
          type: integer
          example: 123
        next:
          type: string
          nullable: true
          format: uri
          example: http://api.example.org/accounts/?offset=400&limit=100
        previous:
          type: string
          nullable: true
          format: uri
          example: http://api.example.org/accounts/?offset=200&limit=100
        results:
          type: array
          items:
            $ref: '#/components/schemas/LearningResourceTopic'
    PaginatedUserListList:
      type: object
      properties:
        count:
          type: integer
          example: 123
        next:
          type: string
          nullable: true
          format: uri
          example: http://api.example.org/accounts/?offset=400&limit=100
        previous:
          type: string
          nullable: true
          format: uri
          example: http://api.example.org/accounts/?offset=200&limit=100
        results:
          type: array
          items:
            $ref: '#/components/schemas/UserList'
    PaginatedUserListRelationshipList:
      type: object
      properties:
        count:
          type: integer
          example: 123
        next:
          type: string
          nullable: true
          format: uri
          example: http://api.example.org/accounts/?offset=400&limit=100
        previous:
          type: string
          nullable: true
          format: uri
          example: http://api.example.org/accounts/?offset=200&limit=100
        results:
          type: array
          items:
            $ref: '#/components/schemas/UserListRelationship'
    PatchedLearningPathRelationshipRequest:
      type: object
      description: Specialized serializer for a LearningPath relationship
      properties:
        position:
          type: integer
          maximum: 2147483647
          minimum: 0
        parent:
          type: integer
        child:
          type: integer
    PatchedLearningPathResourceRequest:
      type: object
      description: CRUD serializer for LearningPath resources
      properties:
        topics:
          type: array
          items:
            $ref: '#/components/schemas/LearningResourceTopic'
        readable_id:
          type: string
          minLength: 1
          maxLength: 128
        title:
          type: string
          minLength: 1
          maxLength: 256
        description:
          type: string
          nullable: true
        full_description:
          type: string
          nullable: true
        last_modified:
          type: string
          format: date-time
          nullable: true
        published:
          type: boolean
        languages:
          type: array
          items:
            type: string
            minLength: 1
            maxLength: 24
          nullable: true
        url:
          type: string
          format: uri
          nullable: true
          minLength: 1
          maxLength: 2048
        resource_type:
          $ref: '#/components/schemas/ResourceTypeEnum'
    PatchedUserListRelationshipRequest:
      type: object
      description: Serializer for UserListRelationship model
      properties:
        position:
          type: integer
          maximum: 2147483647
          minimum: 0
        parent:
          type: integer
        child:
          type: integer
    PatchedUserListRequest:
      type: object
      description: Simplified serializer for UserList model.
      properties:
        topics:
          type: array
          items:
            $ref: '#/components/schemas/LearningResourceTopic'
        title:
          type: string
          minLength: 1
          maxLength: 256
        description:
          type: string
        privacy_level:
          $ref: '#/components/schemas/PrivacyLevelEnum'
    PrivacyLevelEnum:
      enum:
      - private
      - unlisted
      type: string
      description: |-
        * `private` - private
        * `unlisted` - unlisted
    Program:
      type: object
      description: Serializer for the Program model
      properties:
        courses:
          type: array
          items:
            $ref: '#/components/schemas/LearningResourceBase'
          nullable: true
          readOnly: true
      required:
      - courses
    ResourceTypeEnum:
      enum:
      - course
      - program
      - learning_path
      type: string
      description: |-
        * `course` - course
        * `program` - program
        * `learning_path` - learning_path
    UserList:
      type: object
      description: Simplified serializer for UserList model.
      properties:
        id:
          type: integer
          readOnly: true
        topics:
          type: array
          items:
            $ref: '#/components/schemas/LearningResourceTopic'
        item_count:
          type: integer
          description: Return the number of items in the list
          readOnly: true
        image:
          type: object
          additionalProperties: {}
          description: Return the image of the first item
          readOnly: true
        title:
          type: string
          maxLength: 256
        description:
          type: string
        privacy_level:
          $ref: '#/components/schemas/PrivacyLevelEnum'
        author:
          type: integer
          readOnly: true
      required:
      - author
      - id
      - image
      - item_count
      - title
    UserListRelationship:
      type: object
      description: Serializer for UserListRelationship model
      properties:
        id:
          type: integer
          readOnly: true
        resource:
          allOf:
          - $ref: '#/components/schemas/LearningResource'
          readOnly: true
        position:
          type: integer
          maximum: 2147483647
          minimum: 0
        parent:
          type: integer
        child:
          type: integer
      required:
      - child
      - id
      - parent
      - resource
    UserListRelationshipRequest:
      type: object
      description: Serializer for UserListRelationship model
      properties:
        position:
          type: integer
          maximum: 2147483647
          minimum: 0
        parent:
          type: integer
        child:
          type: integer
      required:
      - child
      - parent
    UserListRequest:
      type: object
      description: Simplified serializer for UserList model.
      properties:
        topics:
          type: array
          items:
            $ref: '#/components/schemas/LearningResourceTopic'
        title:
          type: string
          minLength: 1
          maxLength: 256
        description:
          type: string
        privacy_level:
          $ref: '#/components/schemas/PrivacyLevelEnum'
      required:
      - title
  securitySchemes:
    cookieAuth:
      type: apiKey
      in: cookie
      name: sessionid<|MERGE_RESOLUTION|>--- conflicted
+++ resolved
@@ -2658,9 +2658,7 @@
       required:
       - child
       - id
-<<<<<<< HEAD
-=======
-      - parent_id
+      - parent
     MicroUserListRelationship:
       type: object
       description: Serializer containing only parent and child ids for a user list
@@ -2678,7 +2676,6 @@
       required:
       - child
       - id
->>>>>>> e42a1d49
       - parent
     PaginatedContentFileList:
       type: object
