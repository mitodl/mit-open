--- conflicted
+++ resolved
@@ -232,14 +232,8 @@
       GENERATOR_OUTPUT_DIR_VC: ./frontends/api/src/generated/v1
     runs-on: ubuntu-latest
     steps:
-<<<<<<< HEAD
-      - uses: actions/checkout@v4
-
-      - uses: actions/setup-node@v4
-=======
-      - uses: actions/checkout@0ad4b8fadaa221de15dcec353f45205ec38ea70b # v4
-      - uses: actions/setup-node@60edb5dd545a775178f52524783378180af0d1f8 # v4
->>>>>>> 53908c72
+      - uses: actions/checkout@0ad4b8fadaa221de15dcec353f45205ec38ea70b # v4
+      - uses: actions/setup-node@60edb5dd545a775178f52524783378180af0d1f8 # v4
         with:
           node-version: "18.18.2"
           cache: yarn
