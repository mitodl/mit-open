"""
Django settings for open_discussions.


For more information on this file, see
https://docs.djangoproject.com/en/1.10/topics/settings/

For the full list of settings and their values, see
https://docs.djangoproject.com/en/1.10/ref/settings/

"""
# pylint:disable=wildcard-import,unused-wildcard-import)
import datetime
import logging
import os
import platform
from urllib.parse import urljoin, urlparse

import dj_database_url
from django.core.exceptions import ImproperlyConfigured

from open_discussions.envs import (
    get_any,
    get_bool,
    get_int,
    get_key,
    get_list_of_str,
    get_string,
)
from open_discussions.sentry import init_sentry
from open_discussions.settings_celery import *
from open_discussions.settings_course_etl import *
from open_discussions.settings_spectacular import open_spectacular_settings

VERSION = "0.223.0"

log = logging.getLogger()

ENVIRONMENT = get_string("OPEN_DISCUSSIONS_ENVIRONMENT", "dev")
DEFAULT_AUTO_FIELD = "django.db.models.AutoField"

# initialize Sentry before doing anything else so we capture any config errors
SENTRY_DSN = get_string("SENTRY_DSN", "")
SENTRY_LOG_LEVEL = get_string("SENTRY_LOG_LEVEL", "ERROR")
init_sentry(
    dsn=SENTRY_DSN, environment=ENVIRONMENT, version=VERSION, log_level=SENTRY_LOG_LEVEL
)

BASE_DIR = os.path.dirname(os.path.dirname(os.path.abspath(__file__)))

# Quick-start development settings - unsuitable for production
# See https://docs.djangoproject.com/en/1.8/howto/deployment/checklist/

# SECURITY WARNING: keep the secret key used in production secret!
SECRET_KEY = get_string("SECRET_KEY", "terribly_unsafe_default_secret_key")

# SECURITY WARNING: don't run with debug turned on in production!
DEBUG = get_bool("DEBUG", False)

ALLOWED_HOSTS = ["*"]

SECURE_SSL_REDIRECT = get_bool("OPEN_DISCUSSIONS_SECURE_SSL_REDIRECT", True)

SITE_ID = 1
SITE_BASE_URL = get_string("OPEN_DISCUSSIONS_BASE_URL", None)
if not SITE_BASE_URL:
    raise ImproperlyConfigured("OPEN_DISCUSSIONS_BASE_URL is not set")
OPEN_DISCUSSIONS_TITLE = get_string("OPEN_DISCUSSIONS_TITLE", "MIT Open")
OPEN_DISCUSSIONS_TOS_URL = get_string(
    "OPEN_DISCUSSIONS_TOS_URL", urljoin(SITE_BASE_URL, "/terms-and-conditions/")
)

WEBPACK_LOADER = {
    "INFINITE_CORRIDOR": {
        "CACHE": not DEBUG,
        "BUNDLE_DIR_NAME": "infinite-corridor/",
        "STATS_FILE": os.path.join(BASE_DIR, "webpack-stats/infinite-corridor.json"),
        "POLL_INTERVAL": 0.1,
        "TIMEOUT": None,
        "IGNORE": [r".+\.hot-update\.+", r".+\.js\.map"],
    },
}

# Application definition

INSTALLED_APPS = (
    "django.contrib.admin",
    "django.contrib.auth",
    "django.contrib.contenttypes",
    "django.contrib.sessions",
    "django.contrib.messages",
    "django.contrib.staticfiles",
    "django.contrib.humanize",
    "django.contrib.sites",
    "social_django",
    "server_status",
    "rest_framework",
    "corsheaders",
    "webpack_loader",
    "anymail",
    "hijack",
    "hijack.contrib.admin",
    "guardian",
    "imagekit",
    "django_json_widget",
    "django_filters",
    "drf_spectacular",
    # Put our apps after this point
    "open_discussions",
    "authentication",
    "channels",
    "channels_fields",
    "profiles",
    "mail",
    "notifications",
    "search",
    "widgets",
    "interactions",
    "moira_lists",
    "discussions",
    "learning_resources",  # to replace below when ready
    "course_catalog",
)

MIDDLEWARE = (
    "django.middleware.security.SecurityMiddleware",
    "django.contrib.sessions.middleware.SessionMiddleware",
    "django.middleware.common.CommonMiddleware",
    "django.middleware.csrf.CsrfViewMiddleware",
    "django.contrib.auth.middleware.AuthenticationMiddleware",
    "django.contrib.messages.middleware.MessageMiddleware",
    "django.middleware.clickjacking.XFrameOptionsMiddleware",
    "corsheaders.middleware.CorsMiddleware",
    "authentication.middleware.BlockedIPMiddleware",
    "open_discussions.middleware.channel_api.ChannelApiMiddleware",
    "authentication.middleware.SocialAuthExceptionRedirectMiddleware",
    "hijack.middleware.HijackUserMiddleware",
)

# CORS
CORS_ALLOWED_ORIGINS = get_list_of_str("CORS_ALLOWED_ORIGINS", [])
CORS_ALLOWED_ORIGIN_REGEXES = get_list_of_str("CORS_ALLOWED_ORIGIN_REGEXES", [])
CORS_ALLOW_CREDENTIALS = True

# enable the nplusone profiler only in debug mode
if DEBUG:
    INSTALLED_APPS += ("nplusone.ext.django",)
    MIDDLEWARE += ("nplusone.ext.django.NPlusOneMiddleware",)

SESSION_ENGINE = "django.contrib.sessions.backends.signed_cookies"

LOGIN_REDIRECT_URL = "/"
LOGIN_URL = "/login"
LOGIN_ERROR_URL = "/login"
LOGOUT_URL = "/logout"
LOGOUT_REDIRECT_URL = "/"

ROOT_URLCONF = "open_discussions.urls"

TEMPLATES = [
    {
        "BACKEND": "django.template.backends.django.DjangoTemplates",
        "DIRS": [BASE_DIR + "/templates/"],
        "APP_DIRS": True,
        "OPTIONS": {
            "context_processors": [
                "django.template.context_processors.debug",
                "django.template.context_processors.request",
                "django.contrib.auth.context_processors.auth",
                "django.contrib.messages.context_processors.messages",
                "social_django.context_processors.backends",
                "social_django.context_processors.login_redirect",
            ]
        },
    }
]

WSGI_APPLICATION = "open_discussions.wsgi.application"

# Database
# https://docs.djangoproject.com/en/1.8/ref/settings/#databases
# Uses DATABASE_URL to configure with sqlite default:
# For URL structure:
# https://github.com/kennethreitz/dj-database-url
DEFAULT_DATABASE_CONFIG = dj_database_url.parse(
    get_string(
        "DATABASE_URL", "sqlite:///{0}".format(os.path.join(BASE_DIR, "db.sqlite3"))
    )
)
DEFAULT_DATABASE_CONFIG["DISABLE_SERVER_SIDE_CURSORS"] = get_bool(
    "OPEN_DISCUSSIONS_DB_DISABLE_SS_CURSORS", True
)
DEFAULT_DATABASE_CONFIG["CONN_MAX_AGE"] = get_int("OPEN_DISCUSSIONS_DB_CONN_MAX_AGE", 0)

if get_bool("OPEN_DISCUSSIONS_DB_DISABLE_SSL", False):
    DEFAULT_DATABASE_CONFIG["OPTIONS"] = {}
else:
    DEFAULT_DATABASE_CONFIG["OPTIONS"] = {"sslmode": "require"}

DATABASES = {"default": DEFAULT_DATABASE_CONFIG}

# Internationalization
# https://docs.djangoproject.com/en/1.8/topics/i18n/

LANGUAGE_CODE = "en-us"

TIME_ZONE = "UTC"

USE_I18N = True

USE_L10N = True

USE_TZ = True

# Social Auth configurations - [START]
AUTHENTICATION_BACKENDS = (
<<<<<<< HEAD
    "authentication.backends.micromasters.MicroMastersAuth",
    "social_core.backends.email.EmailAuth",
    "social_core.backends.saml.SAMLAuth",
    "authentication.backends.ol_open_id_connect.OlOpenIdConnectAuth",
=======
>>>>>>> e867e5e9
    # the following needs to stay here to allow login of local users
    "django.contrib.auth.backends.ModelBackend",
    "guardian.backends.ObjectPermissionBackend",
)

<<<<<<< HEAD
SOCIAL_AUTH_LOGIN_REDIRECT_URL = "/"
SOCIAL_AUTH_LOGIN_URL = "/signin"
SOCIAL_AUTH_LOGIN_ERROR_URL = "/error"
SOCIAL_AUTH_LOGOUT_REDIRECT_URL = get_string(
    name="LOGOUT_REDIRECT_URL",
    default="/",
)

SOCIAL_AUTH_STRATEGY = "authentication.strategy.OpenDiscussionsStrategy"

=======
>>>>>>> e867e5e9
SOCIAL_AUTH_LOGIN_REDIRECT_URL = "login-complete"
SOCIAL_AUTH_LOGIN_ERROR_URL = "login"
SOCIAL_AUTH_ALLOWED_REDIRECT_HOSTS = [urlparse(SITE_BASE_URL).netloc]

SOCIAL_AUTH_PIPELINE = (
    # Checks if an admin user attempts to login/register while hijacking another user.
    "authentication.pipeline.user.forbid_hijack",
    # Get the information we can about the user and return it in a simple
    # format to create the user instance later. On some cases the details are
    # already part of the auth response from the provider, but sometimes this
    # could hit a provider API.
    "social_core.pipeline.social_auth.social_details",
    # Get the social uid from whichever service we're authing thru. The uid is
    # the unique identifier of the given user in the provider.
    "social_core.pipeline.social_auth.social_uid",
    # Verifies that the current auth process is valid within the current
    # project, this is where emails and domains whitelists are applied (if
    # defined).
    "social_core.pipeline.social_auth.auth_allowed",
    # Checks if the current social-account is already associated in the site.
    "social_core.pipeline.social_auth.social_user",
    # Associates the current social details with another user account with the same email address.
    "social_core.pipeline.social_auth.associate_by_email",
    # Send a validation email to the user to verify its email address.
    # Disabled by default.
    "social_core.pipeline.mail.mail_validation",
    # Generate a username for the user
    # NOTE: needs to be right before create_user so nothing overrides the username
    "authentication.pipeline.user.get_username",
    # Create a user account if we haven't found one yet.
    "social_core.pipeline.user.create_user",
    # Create the record that associates the social account with the user.
    "social_core.pipeline.social_auth.associate_user",
    # Populate the extra_data field in the social record with the values
    # specified by settings (and the default ones like access_token, etc).
    "social_core.pipeline.social_auth.load_extra_data",
    # Update the user record with any changed info from the auth service.
    "social_core.pipeline.user.user_details",
)

SOCIAL_AUTH_OL_OIDC_OIDC_ENDPOINT = get_string(
    name="SOCIAL_AUTH_OL_OIDC_OIDC_ENDPOINT",
    default=None,
)

SOCIAL_AUTH_OL_OIDC_KEY = get_string(
    name="SOCIAL_AUTH_OL_OIDC_KEY",
    default="some available client id",
)

SOCIAL_AUTH_OL_OIDC_SECRET = get_string(
    name="SOCIAL_AUTH_OL_OIDC_SECRET",
    default="some super secret key",
)

USERINFO_URL = get_string(
    name="USERINFO_URL",
    default=None,
)

ACCESS_TOKEN_URL = get_string(
    name="ACCESS_TOKEN_URL",
    default=None,
)

AUTHORIZATION_URL = get_string(
    name="AUTHORIZATION_URL",
    default=None,
)

# Social Auth configurations - [END]

# Static files (CSS, JavaScript, Images)
# https://docs.djangoproject.com/en/1.8/howto/static-files/

# Serve static files with dj-static
STATIC_URL = "/static/"
CLOUDFRONT_DIST = get_string("CLOUDFRONT_DIST", None)
if CLOUDFRONT_DIST:
    STATIC_URL = urljoin(
        "https://{dist}.cloudfront.net".format(dist=CLOUDFRONT_DIST), STATIC_URL
    )

STATIC_ROOT = "staticfiles"
STATICFILES_DIRS = [os.path.join(BASE_DIR, "static")]
for name, path in [
    ("open-discussions", os.path.join(BASE_DIR, "frontends/open-discussions/build")),
    ("infinite-corridor", os.path.join(BASE_DIR, "frontends/infinite-corridor/build")),
]:
    if os.path.exists(path):
        STATICFILES_DIRS.append((name, path))
    else:
        log.warning("Static file directory was missing: %s", path)

# Important to define this so DEBUG works properly
INTERNAL_IPS = (get_string("HOST_IP", "127.0.0.1"),)

# Configure e-mail settings
EMAIL_BACKEND = get_string(
    "OPEN_DISCUSSIONS_EMAIL_BACKEND", "django.core.mail.backends.smtp.EmailBackend"
)
EMAIL_HOST = get_string("OPEN_DISCUSSIONS_EMAIL_HOST", "localhost")
EMAIL_PORT = get_int("OPEN_DISCUSSIONS_EMAIL_PORT", 25)
EMAIL_HOST_USER = get_string("OPEN_DISCUSSIONS_EMAIL_USER", "")
EMAIL_HOST_PASSWORD = get_string("OPEN_DISCUSSIONS_EMAIL_PASSWORD", "")
EMAIL_USE_TLS = get_bool("OPEN_DISCUSSIONS_EMAIL_TLS", False)
EMAIL_SUPPORT = get_string("OPEN_DISCUSSIONS_SUPPORT_EMAIL", "support@example.com")
DEFAULT_FROM_EMAIL = get_string("OPEN_DISCUSSIONS_FROM_EMAIL", "webmaster@localhost")

MAILGUN_SENDER_DOMAIN = get_string("MAILGUN_SENDER_DOMAIN", None)
if not MAILGUN_SENDER_DOMAIN:
    raise ImproperlyConfigured("MAILGUN_SENDER_DOMAIN not set")
MAILGUN_KEY = get_string("MAILGUN_KEY", None)
if not MAILGUN_KEY:
    raise ImproperlyConfigured("MAILGUN_KEY not set")
MAILGUN_RECIPIENT_OVERRIDE = get_string("MAILGUN_RECIPIENT_OVERRIDE", None)
MAILGUN_FROM_EMAIL = get_string("MAILGUN_FROM_EMAIL", "no-reply@example.com")
MAILGUN_BCC_TO_EMAIL = get_string("MAILGUN_BCC_TO_EMAIL", None)

ANYMAIL = {
    "MAILGUN_API_KEY": MAILGUN_KEY,
    "MAILGUN_SENDER_DOMAIN": MAILGUN_SENDER_DOMAIN,
}

# e-mail configurable admins
ADMIN_EMAIL = get_string("OPEN_DISCUSSIONS_ADMIN_EMAIL", "")
if ADMIN_EMAIL != "":
    ADMINS = (("Admins", ADMIN_EMAIL),)
else:
    ADMINS = ()

# Email Notifications config

NOTIFICATION_EMAIL_BACKEND = get_string(
    "OPEN_DISCUSSIONS_NOTIFICATION_EMAIL_BACKEND",
    "anymail.backends.mailgun.EmailBackend",
)
# See https://docs.celeryproject.org/en/latest/reference/celery.app.task.html#celery.app.task.Task.rate_limit
NOTIFICATION_ATTEMPT_RATE_LIMIT = get_string(
    "OPEN_DISCUSSIONS_NOTIFICATION_ATTEMPT_RATE_LIMIT", None  # default is no rate limit
)

NOTIFICATION_ATTEMPT_CHUNK_SIZE = get_int(
    "OPEN_DISCUSSIONS_NOTIFICATION_ATTEMPT_CHUNK_SIZE", 100
)
NOTIFICATION_SEND_CHUNK_SIZE = get_int(
    "OPEN_DISCUSSIONS_NOTIFICATION_SEND_CHUNK_SIZE", 100
)

# embed.ly configuration
EMBEDLY_KEY = get_string("EMBEDLY_KEY", None)
EMBEDLY_EMBED_URL = get_string("EMBEDLY_EMBED_URL", "https://api.embed.ly/1/oembed")
EMBEDLY_EXTRACT_URL = get_string("EMBEDLY_EMBED_URL", "https://api.embed.ly/1/extract")

# configuration for CKEditor token endpoint
CKEDITOR_ENVIRONMENT_ID = get_string("CKEDITOR_ENVIRONMENT_ID", None)
CKEDITOR_SECRET_KEY = get_string("CKEDITOR_SECRET_KEY", None)
CKEDITOR_UPLOAD_URL = get_string("CKEDITOR_UPLOAD_URL", None)

# Logging configuration
LOG_LEVEL = get_string("OPEN_DISCUSSIONS_LOG_LEVEL", "INFO")
DJANGO_LOG_LEVEL = get_string("DJANGO_LOG_LEVEL", "INFO")
OS_LOG_LEVEL = get_string("OS_LOG_LEVEL", "INFO")

# For logging to a remote syslog host
LOG_HOST = get_string("OPEN_DISCUSSIONS_LOG_HOST", "localhost")
LOG_HOST_PORT = get_int("OPEN_DISCUSSIONS_LOG_HOST_PORT", 514)

HOSTNAME = platform.node().split(".")[0]

# nplusone profiler logger configuration
NPLUSONE_LOGGER = logging.getLogger("nplusone")
NPLUSONE_LOG_LEVEL = logging.ERROR

LOGGING = {
    "version": 1,
    "disable_existing_loggers": False,
    "filters": {"require_debug_false": {"()": "django.utils.log.RequireDebugFalse"}},
    "formatters": {
        "verbose": {
            "format": (
                "[%(asctime)s] %(levelname)s %(process)d [%(name)s] "
                "%(filename)s:%(lineno)d - "
                "[{hostname}] - %(message)s"
            ).format(hostname=HOSTNAME),
            "datefmt": "%Y-%m-%d %H:%M:%S",
        }
    },
    "handlers": {
        "console": {
            "level": LOG_LEVEL,
            "class": "logging.StreamHandler",
            "formatter": "verbose",
        },
        "syslog": {
            "level": LOG_LEVEL,
            "class": "logging.handlers.SysLogHandler",
            "facility": "local7",
            "formatter": "verbose",
            "address": (LOG_HOST, LOG_HOST_PORT),
        },
        "mail_admins": {
            "level": "ERROR",
            "filters": ["require_debug_false"],
            "class": "django.utils.log.AdminEmailHandler",
        },
    },
    "loggers": {
        "django": {
            "propagate": True,
            "level": DJANGO_LOG_LEVEL,
            "handlers": ["console", "syslog"],
        },
        "django.request": {
            "handlers": ["mail_admins"],
            "level": DJANGO_LOG_LEVEL,
            "propagate": True,
        },
        "opensearch": {"level": OS_LOG_LEVEL},
        "nplusone": {"handlers": ["console"], "level": "ERROR"},
        "boto3": {"handlers": ["console"], "level": "ERROR"},
    },
    "root": {"handlers": ["console", "syslog"], "level": LOG_LEVEL},
}

STATUS_TOKEN = get_string("STATUS_TOKEN", "")
HEALTH_CHECK = ["CELERY", "REDIS", "POSTGRES", "OPEN_SEARCH"]

GA_TRACKING_ID = get_string("GA_TRACKING_ID", "")
GA_G_TRACKING_ID = get_string("GA_G_TRACKING_ID", "")

REACT_GA_DEBUG = get_bool("REACT_GA_DEBUG", False)

RECAPTCHA_SITE_KEY = get_string("RECAPTCHA_SITE_KEY", "")
RECAPTCHA_SECRET_KEY = get_string("RECAPTCHA_SECRET_KEY", "")

MEDIA_ROOT = get_string("MEDIA_ROOT", "/var/media/")
MEDIA_URL = "/media/"
OPEN_DISCUSSIONS_USE_S3 = get_bool("OPEN_DISCUSSIONS_USE_S3", False)
AWS_ACCESS_KEY_ID = get_string("AWS_ACCESS_KEY_ID", False)
AWS_SECRET_ACCESS_KEY = get_string("AWS_SECRET_ACCESS_KEY", False)
AWS_STORAGE_BUCKET_NAME = get_string("AWS_STORAGE_BUCKET_NAME", False)
AWS_QUERYSTRING_AUTH = get_string("AWS_QUERYSTRING_AUTH", False)
# Provide nice validation of the configuration
if OPEN_DISCUSSIONS_USE_S3 and (
    not AWS_ACCESS_KEY_ID or not AWS_SECRET_ACCESS_KEY or not AWS_STORAGE_BUCKET_NAME
):
    raise ImproperlyConfigured(
        "You have enabled S3 support, but are missing one of "
        "AWS_ACCESS_KEY_ID, AWS_SECRET_ACCESS_KEY, or "
        "AWS_STORAGE_BUCKET_NAME"
    )
if OPEN_DISCUSSIONS_USE_S3:
    # Configure Django Storages to use Cloudfront distribution for S3 assets
    if CLOUDFRONT_DIST:
        AWS_S3_CUSTOM_DOMAIN = "{dist}.cloudfront.net".format(dist=CLOUDFRONT_DIST)
    DEFAULT_FILE_STORAGE = "storages.backends.s3boto3.S3Boto3Storage"
    AWS_DEFAULT_ACL = "public-read"

IMAGEKIT_SPEC_CACHEFILE_NAMER = "imagekit.cachefiles.namers.source_name_dot_hash"
IMAGEKIT_CACHEFILE_DIR = get_string("IMAGEKIT_CACHEFILE_DIR", "")


# django cache back-ends
CACHES = {
    "default": {
        "BACKEND": "django.core.cache.backends.locmem.LocMemCache",
        "LOCATION": "local-in-memory-cache",
    },
    "external_assets": {
        "BACKEND": "django.core.cache.backends.db.DatabaseCache",
        "LOCATION": "external_asset_cache",
    },
    "redis": {
        "BACKEND": "django_redis.cache.RedisCache",
        "LOCATION": CELERY_BROKER_URL,
        "OPTIONS": {"CLIENT_CLASS": "django_redis.client.DefaultClient"},
    },
}

# OpenSearch
OPENSEARCH_DEFAULT_PAGE_SIZE = get_int("OPENSEARCH_DEFAULT_PAGE_SIZE", 6)
OPENSEARCH_URL = get_string("OPENSEARCH_URL", None)
if not OPENSEARCH_URL:
    raise ImproperlyConfigured("Missing OPENSEARCH_URL")
if get_string("HEROKU_PARENT_APP_NAME", None) is not None:
    OPENSEARCH_INDEX = get_string("HEROKU_APP_NAME", None)
else:
    OPENSEARCH_INDEX = get_string("OPENSEARCH_INDEX", None)
if not OPENSEARCH_INDEX:
    raise ImproperlyConfigured("Missing OPENSEARCH_INDEX")
OPENSEARCH_HTTP_AUTH = get_string("OPENSEARCH_HTTP_AUTH", None)
OPENSEARCH_CONNECTIONS_PER_NODE = get_int("OPENSEARCH_CONNECTIONS_PER_NODE", 10)
OPENSEARCH_DEFAULT_TIMEOUT = get_int("OPENSEARCH_DEFAULT_TIMEOUT", 10)
OPENSEARCH_INDEXING_CHUNK_SIZE = get_int("OPENSEARCH_INDEXING_CHUNK_SIZE", 100)
OPENSEARCH_DOCUMENT_INDEXING_CHUNK_SIZE = get_int(
    "OPENSEARCH_DOCUMENT_INDEXING_CHUNK_SIZE",
    get_int("OPENSEARCH_INDEXING_CHUNK_SIZE", 100),
)
OPENSEARCH_MIN_QUERY_SIZE = get_int("OPENSEARCH_MIN_QUERY_SIZE", 2)
OPENSEARCH_MAX_SUGGEST_HITS = get_int("OPENSEARCH_MAX_SUGGEST_HITS", 1)
OPENSEARCH_MAX_SUGGEST_RESULTS = get_int("OPENSEARCH_MAX_SUGGEST_RESULTS", 1)
OPENSEARCH_SHARD_COUNT = get_int("OPENSEARCH_SHARD_COUNT", 2)
OPENSEARCH_REPLICA_COUNT = get_int("OPENSEARCH_REPLICA_COUNT", 2)
OPENSEARCH_MAX_REQUEST_SIZE = get_int("OPENSEARCH_MAX_REQUEST_SIZE", 10485760)
INDEXING_API_USERNAME = get_string("INDEXING_API_USERNAME", None)
if not INDEXING_API_USERNAME:
    raise ImproperlyConfigured("Missing setting INDEXING_API_USERNAME")
INDEXING_ERROR_RETRIES = get_int("INDEXING_ERROR_RETRIES", 1)

# reddit-specific settings
OPEN_DISCUSSIONS_REDDIT_CLIENT_ID = get_string(
    "OPEN_DISCUSSIONS_REDDIT_CLIENT_ID", None
)
OPEN_DISCUSSIONS_REDDIT_SECRET = get_string("OPEN_DISCUSSIONS_REDDIT_SECRET", None)
OPEN_DISCUSSIONS_REDDIT_URL = get_string("OPEN_DISCUSSIONS_REDDIT_URL", "")
OPEN_DISCUSSIONS_REDDIT_VALIDATE_SSL = get_bool(
    "OPEN_DISCUSSIONS_REDDIT_VALIDATE_SSL", True
)
OPEN_DISCUSSIONS_REDDIT_ACCESS_TOKEN = get_string(
    "OPEN_DISCUSSIONS_REDDIT_ACCESS_TOKEN", "INSECURE"
)
OPEN_DISCUSSIONS_REDDIT_COMMENTS_LIMIT = get_int(
    "OPEN_DISCUSSIONS_REDDIT_COMMENTS_LIMIT", 50
)

# JWT authentication settings
OPEN_DISCUSSIONS_JWT_SECRET = get_string(
    "OPEN_DISCUSSIONS_JWT_SECRET", "terribly_unsafe_default_jwt_secret_key"
)

OPEN_DISCUSSIONS_CHANNEL_POST_LIMIT = get_int("OPEN_DISCUSSIONS_CHANNEL_POST_LIMIT", 25)
OPEN_DISCUSSIONS_MAX_COMMENT_DEPTH = get_int("OPEN_DISCUSSIONS_MAX_COMMENT_DEPTH", 6)

OPEN_DISCUSSIONS_COOKIE_NAME = get_string("OPEN_DISCUSSIONS_COOKIE_NAME", None)
if not OPEN_DISCUSSIONS_COOKIE_NAME:
    raise ImproperlyConfigured("OPEN_DISCUSSIONS_COOKIE_NAME is not set")
OPEN_DISCUSSIONS_COOKIE_DOMAIN = get_string("OPEN_DISCUSSIONS_COOKIE_DOMAIN", None)
if not OPEN_DISCUSSIONS_COOKIE_DOMAIN:
    raise ImproperlyConfigured("OPEN_DISCUSSIONS_COOKIE_DOMAIN is not set")

OPEN_DISCUSSIONS_UNSUBSCRIBE_TOKEN_MAX_AGE_SECONDS = get_int(
    "OPEN_DISCUSSIONS_UNSUBSCRIBE_TOKEN_MAX_AGE_SECONDS", 60 * 60 * 24 * 7  # 7 days
)

JWT_AUTH = {
    "JWT_SECRET_KEY": OPEN_DISCUSSIONS_JWT_SECRET,
    "JWT_VERIFY": True,
    "JWT_VERIFY_EXPIRATION": True,
    "JWT_EXPIRATION_DELTA": datetime.timedelta(seconds=60 * 60),
    "JWT_ALLOW_REFRESH": True,
    "JWT_REFRESH_EXPIRATION_DELTA": datetime.timedelta(days=7),
    "JWT_AUTH_COOKIE": OPEN_DISCUSSIONS_COOKIE_NAME,
    "JWT_AUTH_HEADER_PREFIX": "Bearer",
}

OPEN_DISCUSSIONS_FRONTPAGE_DIGEST_MAX_POSTS = get_int(
    "OPEN_DISCUSSIONS_FRONTPAGE_DIGEST_MAX_POSTS", 5
)
OPEN_DISCUSSIONS_FRONTPAGE_DIGEST_MAX_EPISODES = get_int(
    "OPEN_DISCUSSIONS_FRONTPAGE_DIGEST_MAX_EPISODES", 5
)

OPEN_DISCUSSIONS_DEFAULT_CHANNEL_BACKPOPULATE_BATCH_SIZE = get_int(
    "OPEN_DISCUSSIONS_DEFAULT_CHANNEL_BACKPOPULATE_BATCH_SIZE", 1000
)
OPEN_DISCUSSIONS_RELATED_POST_COUNT = get_int("OPEN_DISCUSSIONS_RELATED_POST_COUNT", 4)

# Similar resources settings
OPEN_DISCUSSIONS_SIMILAR_RESOURCES_COUNT = get_int(
    "OPEN_DISCUSSIONS_SIMILAR_RESOURCES_COUNT", 3
)
OPEN_RESOURCES_MIN_DOC_FREQ = get_int("OPEN_RESOURCES_MIN_DOC_FREQ", 1)
OPEN_RESOURCES_MIN_TERM_FREQ = get_int("OPEN_RESOURCES_MIN_TERM_FREQ", 1)

# Only repair the first page worth of posts
OPEN_DISCUSSIONS_HOT_POST_REPAIR_LIMIT = get_int(
    "OPEN_DISCUSSIONS_HOT_POST_REPAIR_LIMIT", OPEN_DISCUSSIONS_CHANNEL_POST_LIMIT
)
OPEN_DISCUSSIONS_HOT_POST_REPAIR_DELAY = get_int(
    "OPEN_DISCUSSIONS_HOT_POST_REPAIR_DELAY", 30
)


# features flags
def get_all_config_keys():
    """Returns all the configuration keys from both environment and configuration files"""
    return list(os.environ.keys())


OPEN_DISCUSSIONS_FEATURES_PREFIX = get_string(
    "OPEN_DISCUSSIONS_FEATURES_PREFIX", "FEATURE_"
)
OPEN_DISCUSSIONS_FEATURES_DEFAULT = get_bool("OPEN_DISCUSSIONS_FEATURES_DEFAULT", False)
FEATURES = {
    key[len(OPEN_DISCUSSIONS_FEATURES_PREFIX) :]: get_any(key, None)
    for key in get_all_config_keys()
    if key.startswith(OPEN_DISCUSSIONS_FEATURES_PREFIX)
}

MIDDLEWARE_FEATURE_FLAG_QS_PREFIX = get_string(
    "MIDDLEWARE_FEATURE_FLAG_QS_PREFIX", None
)
MIDDLEWARE_FEATURE_FLAG_COOKIE_NAME = get_string(
    "MIDDLEWARE_FEATURE_FLAG_COOKIE_NAME", "OPEN_DISCUSSIONS_FEATURE_FLAGS"
)
MIDDLEWARE_FEATURE_FLAG_COOKIE_MAX_AGE_SECONDS = get_int(
    "MIDDLEWARE_FEATURE_FLAG_COOKIE_MAX_AGE_SECONDS", 60 * 60
)

if MIDDLEWARE_FEATURE_FLAG_QS_PREFIX:
    MIDDLEWARE = MIDDLEWARE + (
        "open_discussions.middleware.feature_flags.QueryStringFeatureFlagMiddleware",
        "open_discussions.middleware.feature_flags.CookieFeatureFlagMiddleware",
    )

# django debug toolbar only in debug mode
if DEBUG:
    INSTALLED_APPS += ("debug_toolbar",)
    # it needs to be enabled before other middlewares
    MIDDLEWARE = ("debug_toolbar.middleware.DebugToolbarMiddleware",) + MIDDLEWARE

REST_FRAMEWORK = {
    "DEFAULT_PERMISSION_CLASSES": ("rest_framework.permissions.IsAuthenticated",),
    "DEFAULT_AUTHENTICATION_CLASSES": (
        "rest_framework.authentication.SessionAuthentication",
        "open_discussions.authentication.IgnoreExpiredJwtAuthentication",
    ),
    "EXCEPTION_HANDLER": "open_discussions.exceptions.api_exception_handler",
    "TEST_REQUEST_DEFAULT_FORMAT": "json",
    "TEST_REQUEST_RENDERER_CLASSES": [
        "rest_framework.renderers.JSONRenderer",
        "rest_framework.renderers.MultiPartRenderer",
    ],
    "DEFAULT_SCHEMA_CLASS": "drf_spectacular.openapi.AutoSchema",
}

USE_X_FORWARDED_PORT = get_bool("USE_X_FORWARDED_PORT", False)
USE_X_FORWARDED_HOST = get_bool("USE_X_FORWARDED_HOST", False)

# Hijack
HIJACK_ALLOW_GET_REQUESTS = True
HIJACK_LOGOUT_REDIRECT_URL = "/admin/auth/user"

# Guardian
# disable the anonymous user creation
ANONYMOUS_USER_NAME = None

# Widgets
WIDGETS_RSS_CACHE_TTL = get_int("WIDGETS_RSS_CACHE_TTL", 15 * 60)

# livestream API credentials
LIVESTREAM_SECRET_KEY = get_string("LIVESTREAM_SECRET_KEY", None)
LIVESTREAM_ACCOUNT_ID = get_string("LIVESTREAM_ACCOUNT_ID", None)

# x509 certificate for moira
MIT_WS_CERTIFICATE = get_key("MIT_WS_CERTIFICATE", "")
MIT_WS_PRIVATE_KEY = get_key("MIT_WS_PRIVATE_KEY", "")

# x509 filenames
MIT_WS_CERTIFICATE_FILE = os.path.join(STATIC_ROOT, "mit_x509.cert")
MIT_WS_PRIVATE_KEY_FILE = os.path.join(STATIC_ROOT, "mit_x509.key")

STAFF_MOIRA_LISTS = get_list_of_str("STAFF_MOIRA_LISTS", [])

AKISMET_API_KEY = get_string("AKISMET_API_KEY", None)
AKISMET_BLOG_URL = get_string("AKISMET_BLOG_URL", None)
AKISMET_IS_TESTING = get_string("AKISMET_IS_TESTING", False)
SPAM_EXEMPT_EMAILS = get_list_of_str("SPAM_EXEMPT_EMAILS", ["[@\\.]mit\\.edu"])

RSS_FEED_EPISODE_LIMIT = get_int("RSS_FEED_EPISODE_LIMIT", 100)
RSS_FEED_CACHE_MINUTES = get_int("RSS_FEED_CACHE_MINUTES", 15)

ENABLE_INFINITE_CORRIDOR = get_bool("ENABLE_INFINITE_CORRIDOR", False)

REQUESTS_TIMEOUT = get_int("REQUESTS_TIMEOUT", 30)

if DEBUG:
    # allow for all IPs to be routable, including localhost, for testing
    IPWARE_PRIVATE_IP_PREFIX = ()


def setup_x509():
    """write the moira x509 certification & key to files"""
    from open_discussions.utils import write_x509_files

    write_x509_files()


setup_x509()
SPECTACULAR_SETTINGS = open_spectacular_settings

# drf extension settings
DRF_NESTED_PARENT_LOOKUP_PREFIX = get_string("DRF_NESTED_PARENT_LOOKUP_PREFIX", "")
REST_FRAMEWORK_EXTENSIONS = {
    "DEFAULT_PARENT_LOOKUP_KWARG_NAME_PREFIX": DRF_NESTED_PARENT_LOOKUP_PREFIX
}<|MERGE_RESOLUTION|>--- conflicted
+++ resolved
@@ -214,31 +214,12 @@
 
 # Social Auth configurations - [START]
 AUTHENTICATION_BACKENDS = (
-<<<<<<< HEAD
-    "authentication.backends.micromasters.MicroMastersAuth",
-    "social_core.backends.email.EmailAuth",
-    "social_core.backends.saml.SAMLAuth",
     "authentication.backends.ol_open_id_connect.OlOpenIdConnectAuth",
-=======
->>>>>>> e867e5e9
     # the following needs to stay here to allow login of local users
     "django.contrib.auth.backends.ModelBackend",
     "guardian.backends.ObjectPermissionBackend",
 )
 
-<<<<<<< HEAD
-SOCIAL_AUTH_LOGIN_REDIRECT_URL = "/"
-SOCIAL_AUTH_LOGIN_URL = "/signin"
-SOCIAL_AUTH_LOGIN_ERROR_URL = "/error"
-SOCIAL_AUTH_LOGOUT_REDIRECT_URL = get_string(
-    name="LOGOUT_REDIRECT_URL",
-    default="/",
-)
-
-SOCIAL_AUTH_STRATEGY = "authentication.strategy.OpenDiscussionsStrategy"
-
-=======
->>>>>>> e867e5e9
 SOCIAL_AUTH_LOGIN_REDIRECT_URL = "login-complete"
 SOCIAL_AUTH_LOGIN_ERROR_URL = "login"
 SOCIAL_AUTH_ALLOWED_REDIRECT_HOSTS = [urlparse(SITE_BASE_URL).netloc]
