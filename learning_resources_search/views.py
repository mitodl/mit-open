"""View for search"""

import logging
from itertools import chain

from django.utils.decorators import method_decorator
from drf_spectacular.utils import OpenApiParameter, extend_schema, extend_schema_view
from opensearchpy.exceptions import TransportError
from rest_framework import mixins, viewsets
from rest_framework.decorators import action
from rest_framework.generics import get_object_or_404
from rest_framework.permissions import IsAuthenticated
from rest_framework.response import Response
from rest_framework.views import APIView

from authentication.decorators import blocked_ip_exempt
from learning_resources_search.api import (
    adjust_original_query_for_percolate,
    execute_learn_search,
    subscribe_user_to_search_query,
    unsubscribe_user_from_percolate_query,
)
from learning_resources_search.constants import CONTENT_FILE_TYPE, LEARNING_RESOURCE
from learning_resources_search.models import PercolateQuery
from learning_resources_search.serializers import (
    ContentFileSearchRequestSerializer,
    ContentFileSearchResponseSerializer,
    LearningResourceSearchResponseSerializer,
    LearningResourcesSearchRequestSerializer,
    PercolateQuerySerializer,
    PercolateQuerySubscriptionRequestSerializer,
    SearchResponseSerializer,
)

log = logging.getLogger(__name__)


class ESView(APIView):
    """
    Parent class for views that execute ES searches
    """

    def handle_exception(self, exc):
        if isinstance(exc, TransportError) and (
            isinstance(exc.status_code, int) and 400 <= exc.status_code < 500  # noqa: PLR2004
        ):
            log.exception("Received a 4xx error from OpenSearch")
            return Response(status=exc.status_code)
        raise exc


@method_decorator(blocked_ip_exempt, name="dispatch")
@extend_schema_view(
    get=extend_schema(
        parameters=[LearningResourcesSearchRequestSerializer()],
        responses=LearningResourceSearchResponseSerializer(),
    ),
)
@action(methods=["GET"], detail=False, name="Search Learning Resources")
class LearningResourcesSearchView(ESView):
    """
    Search for learning resources
    """

    permission_classes = ()

    @extend_schema(summary="Search")
    def get(self, request):
        request_data = LearningResourcesSearchRequestSerializer(data=request.GET)

        if request_data.is_valid():
            response = execute_learn_search(
                request_data.data | {"endpoint": LEARNING_RESOURCE}
            )
            return Response(
                SearchResponseSerializer(response, context={"request": request}).data
            )
        else:
            errors = {}
            for key, errors_obj in request_data.errors.items():
                if isinstance(errors_obj, list):
                    errors[key] = errors_obj
                else:
                    errors[key] = list(set(chain(*errors_obj.values())))
            return Response(errors, status=400)


@extend_schema_view(
<<<<<<< HEAD
    get=extend_schema(
        parameters=[PercolateQuerySubscriptionRequestSerializer()],
        responses=PercolateQuerySerializer(),
    ),
    post=extend_schema(
        request=PercolateQuerySubscriptionRequestSerializer(),
        responses=PercolateQuerySerializer(),
=======
    list=extend_schema(
        summary="List subscribed queries",
        parameters=[LearningResourcesSearchRequestSerializer],
        request=LearningResourcesSearchRequestSerializer(),
        responses=PercolateQuerySerializer(many=True),
>>>>>>> af02f5a7
    ),
)
class UserSearchSubscriptionViewSet(mixins.ListModelMixin, viewsets.GenericViewSet):
    """
    View for listing percolate query subscriptions for a user
    """

    permission_classes = (IsAuthenticated,)
    serializer_class = PercolateQuerySerializer
    http_method_names = ["get", "post", "delete"]

<<<<<<< HEAD
    @extend_schema(
        summary="List subscribed queries",
        parameters=[PercolateQuerySubscriptionRequestSerializer],
        request=PercolateQuerySubscriptionRequestSerializer(),
        responses=PercolateQuerySerializer(many=True),
    )
    def list(self, request, *args, **kwargs):
        return super().list(request, *args, **kwargs)

=======
>>>>>>> af02f5a7
    def get_queryset(self):
        """
        Generate a QuerySet for fetching valid PercolateQueries for this user

        Returns:
            QuerySet of PercolateQuery objects subscribed to by request user
        """
        queryset = self.request.user.percolate_queries.all()
        if len(self.request.query_params) > 0:
            request_data = LearningResourcesSearchRequestSerializer(
                data=self.request.query_params
            )
            if request_data.is_valid():
                adjusted_original_query = adjust_original_query_for_percolate(
                    request_data.data | {"endpoint": LEARNING_RESOURCE}
                )
                queryset = queryset.filter(
                    original_query__contains=adjusted_original_query
                )
        for backend in list(self.filter_backends):
            queryset = backend().filter_queryset(self.request, queryset, view=self)
        return queryset

    @extend_schema(
        summary="Check if a user is subscribed to a specific query",
        parameters=[PercolateQuerySubscriptionRequestSerializer],
        responses=PercolateQuerySerializer(many=True),
    )
    @action(detail=False, methods=["GET"], name="Check if user is subscribed")
    def check(self, request):  # noqa: ARG002
        queryset = self.request.user.percolate_queries.all()
        if len(self.request.query_params) > 0:
            query_params = self.request.query_params
            percolate_serializer = PercolateQuerySubscriptionRequestSerializer(
                data=query_params
            )

            if percolate_serializer.is_valid():
                adjusted_original_query = adjust_original_query_for_percolate(
                    percolate_serializer.get_search_request_data()
                    | {"endpoint": LEARNING_RESOURCE}
                )
                queryset = queryset.filter(original_query=adjusted_original_query)
                if percolate_serializer.data.get("source_type"):
                    queryset = queryset.filter(
                        source_type=percolate_serializer.data["source_type"]
                    )
        return Response(PercolateQuerySerializer(queryset, many=True).data)

    @extend_schema(
        summary="Subscribe user to query",
        parameters=[PercolateQuerySubscriptionRequestSerializer],
        request=PercolateQuerySubscriptionRequestSerializer(),
        responses=PercolateQuerySerializer(),
    )
    @action(detail=False, methods=["POST"], name="Subscribe user to query")
    def subscribe(self, request, *args, **kwargs):  # noqa: ARG002
        """
        Subscribe a user to query
        """
        query_data = request.data
        percolate_serializer = PercolateQuerySubscriptionRequestSerializer(
            data=query_data
        )
        if percolate_serializer.is_valid():
            percolate_query = subscribe_user_to_search_query(
                request.user,
                percolate_serializer.get_search_request_data()
                | {"endpoint": LEARNING_RESOURCE},
                source_type=percolate_serializer.data.get("source_type"),
            )
            return Response(PercolateQuerySerializer(percolate_query).data)
        else:
            errors = {}
            for key, errors_obj in percolate_serializer.errors.items():
                if isinstance(errors_obj, list):
                    errors[key] = errors_obj
                else:
                    errors[key] = list(set(chain(*errors_obj.values())))
            return Response(errors, status=400)

    @extend_schema(
        summary="Unsubscribe user from query",
        parameters=[
            OpenApiParameter(name="id", type=int, location=OpenApiParameter.PATH),
        ],
        responses=PercolateQuerySerializer(),
    )
    @action(
        detail=True,
        methods=["DELETE"],
        name="Unsubscribe user from query by id",
    )
    def unsubscribe(self, request, pk: int):
        """
        Unsubscribe a user from a query

        Args:
        pk (integer): The id of the query

        Returns:
        PercolateQuerySerializer: The percolate query
        """

        percolate_query = get_object_or_404(PercolateQuery, id=pk)
        unsubscribe_user_from_percolate_query(request.user, percolate_query)
        return Response(
            PercolateQuerySerializer(percolate_query).data["original_query"]
        )


@method_decorator(blocked_ip_exempt, name="dispatch")
@extend_schema_view(
    get=extend_schema(
        parameters=[ContentFileSearchRequestSerializer()],
        responses=ContentFileSearchResponseSerializer(),
    ),
)
@action(methods=["GET"], detail=False, name="Search Content Files")
class ContentFileSearchView(ESView):
    """
    Search for content files

    """

    permission_classes = ()

    @extend_schema(summary="Search")
    def get(self, request):
        request_data = ContentFileSearchRequestSerializer(data=request.GET)
        if request_data.is_valid():
            response = execute_learn_search(
                request_data.data | {"endpoint": CONTENT_FILE_TYPE}
            )
            return Response(
                SearchResponseSerializer(response, context={"request": request}).data
            )
        else:
            errors = {}
            for key, errors_obj in request_data.errors.items():
                if isinstance(errors_obj, list):
                    errors[key] = errors_obj
                else:
                    errors[key] = list(set(chain(*errors_obj.values())))

            return Response(errors, status=400)<|MERGE_RESOLUTION|>--- conflicted
+++ resolved
@@ -86,21 +86,11 @@
 
 
 @extend_schema_view(
-<<<<<<< HEAD
-    get=extend_schema(
-        parameters=[PercolateQuerySubscriptionRequestSerializer()],
-        responses=PercolateQuerySerializer(),
-    ),
-    post=extend_schema(
-        request=PercolateQuerySubscriptionRequestSerializer(),
-        responses=PercolateQuerySerializer(),
-=======
     list=extend_schema(
         summary="List subscribed queries",
         parameters=[LearningResourcesSearchRequestSerializer],
         request=LearningResourcesSearchRequestSerializer(),
         responses=PercolateQuerySerializer(many=True),
->>>>>>> af02f5a7
     ),
 )
 class UserSearchSubscriptionViewSet(mixins.ListModelMixin, viewsets.GenericViewSet):
@@ -112,18 +102,6 @@
     serializer_class = PercolateQuerySerializer
     http_method_names = ["get", "post", "delete"]
 
-<<<<<<< HEAD
-    @extend_schema(
-        summary="List subscribed queries",
-        parameters=[PercolateQuerySubscriptionRequestSerializer],
-        request=PercolateQuerySubscriptionRequestSerializer(),
-        responses=PercolateQuerySerializer(many=True),
-    )
-    def list(self, request, *args, **kwargs):
-        return super().list(request, *args, **kwargs)
-
-=======
->>>>>>> af02f5a7
     def get_queryset(self):
         """
         Generate a QuerySet for fetching valid PercolateQueries for this user
