--- conflicted
+++ resolved
@@ -20,13 +20,8 @@
 
 ## Set some poetry config
 ENV  \
-<<<<<<< HEAD
-  POETRY_VERSION=1.5.1 \
-  POETRY_VIRTUALENVS_CREATE=false \
-=======
   POETRY_VERSION=1.7.1 \
   POETRY_VIRTUALENVS_CREATE=true \
->>>>>>> 7b229676
   POETRY_CACHE_DIR='/tmp/cache/poetry' \
   POETRY_HOME='/home/mitodl/.local' \
   VIRTUAL_ENV="/opt/venv"
