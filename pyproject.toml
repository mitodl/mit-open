--- conflicted
+++ resolved
@@ -78,13 +78,8 @@
 django-oauth-toolkit = "^2.3.0"
 youtube-transcript-api = "^0.6.2"
 posthog = "^3.5.0"
-<<<<<<< HEAD
-ruff = "0.5.0"
-timefhuman = "^0.0.5"
-=======
 ruff = "0.5.1"
 django-silk = "^5.1.0"
->>>>>>> 577e6a94
 
 [tool.poetry.group.dev.dependencies]
 bpython = "^0.24"
